--- conflicted
+++ resolved
@@ -12,21 +12,10 @@
 
 # Installation
 
-<<<<<<< HEAD
 If you have Python 3 installed, you can install Alfred via pip directly from GitHub. We recommend installing Alfred into a virtual environment. 
 
 ```bash
-pip3 install https://github.com/ctreffe/Alfred/archive/v1.0.1.tar.gz
-=======
-Detailed step-by-step guides to installing alfred from scratch can be found in the wiki: [Alfred Wiki](https://github.com/ctreffe/alfred/wiki)
-
-## MacOs
-
-If you have Python 3 installed, you can install Alfred via pip from GitHub. We recommend installing Alfred into a [virtual environment](https://docs.python.org/3/library/venv.html).
-
-```bash
-pip3 install git+https://github.com/ctreffe/alfred.git@master
->>>>>>> cf2eebbb
+pip3 install https://github.com/ctreffe/Alfred/archive/v1.0.2.tar.gz
 ```
 
 A detailed **step-by-step video tutorial on setting up Alfred** can be found here (created using MacOS, but applicable to Windows aswell): https://www.youtube.com/watch?v=6YbAN0q3p-E (German)
