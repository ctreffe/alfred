<<<<<<< HEAD
# alfred v1.0.3

## Bugfixes

* This includes a hotfix for an issue with Alfred v1.0.2
=======
# alfred v1.0.4
## Bugfixes
- This includes a hotfix for an issue with ALfred v1.0.3.

## Minor changes
- Local saving agent now checks, whether the path given in config.conf is absolute. If not, the agent treats it as a relative path, relative to the experiment directory.
- Alfred now saves its the version number alongside each saved dataset, so that the used version can be identified.

# alfred v1.0.3
## Bugfixes
- This includes a hotfix for an issue with Alfred v1.0.2.
>>>>>>> ffba84fd

# alfred v1.0.2

## Bugfixes

* Fixed a bug in `localserver.py` that caused trouble for videos implemented via `alfred.element.WebVideoElement` in Safari (wouldn't play at all) and Chrome (forward/backward wouldn't work)

## Other changes

* `alfred.element.WebVideoElement` :
    - New parameter `source` : A filepath or url that points to the video ( `str` ).
    - New parameter `sources_list` : A list of filepaths and/or urls that point to the video, use this if you want to include fallback options in different formats or from different sources ( `list` of `str` elements).
    - The parameters `mp4_path` , `mp4_url` , `ogg_path` , `ogg_url` , `web_m_path` , and `web_m_url` are replaced by `source` . They still work, but will now log a deprecation warning.
    - New parameter `muted=False` : If `True` , the video will play with muted sound by default.
    - The parameter `width` now defaults to `width=720` .
    - Disabled the right-click context menu for videos included via `alfred.element.WebVideoElement` 
    - Disabled video download for videos implemented via `alfred.element.WebVideoElement` (was only possible in Chrome).
* `Page` gets a new parameter `run_on_showing` , which defaults to `run_on_showing='once'` . This means, by default a Page executes the `on_showing` method only when it is shown for the first time. This behavior can be altered by setting the new parameter to `run_on_showing='always'` . The latter can lead to duplicate elements on a page, if a subject goes backward inside an experiment, which will be unwanted behavior in most cases.

# alfred v1.0.1

## Bugfixes

* Fixed a bug that caused a mixup with filepaths for web experiments hosted with mortimer.

# alfred v1.0

## Breaking changes

### Port to Python 3

* One of the most important changes for us is the port from Python 2.7 to Python 3, which will ensure ongoing support for the coming years.
* You can find key differences listed here: [https://docs.python.org/3.0/whatsnew/3.0.html](https://docs.python.org/3.0/whatsnew/3.0.html)
    - All strings in Python 3 are unicode by default. In Python 2.7, strings with umlauts like ä, ö or ü needed to be preceded by a u to turn them into unicode-strings: `u"Example strüng."` . This often lead to unnecessary errors and is not necessary anymore.
    - Printing works a little differently. You used to be able to print output to the console with a command like `print "this string"` . This syntax is now deprecated and will throw an error. From now on, you need to use the print statement like any normal function: `print("this string")` .

### New class names

* `Page` replaces `WebCompositeQuestion` 
* `Section` replaces `QuestionGroup` 
* `SegmentedSection` replaces `SegmentedQG` 
* `HeadOpenSection` repladces `HeadOpenQG` 
* These changes should clarify the functionality of the corresponding classes.

### Switch from `lowerCamelCase` to `underscore_case` 

* Throughout alfreds complete code base, we switched from `lowerCamelCase` to `underscore_case` .**ATTENTION: This affects almost every line of code!**
* This change reflects our effort to adhere to PEP 8 Styleguide ([PEP - click for more info](https://www.python.org/dev/peps/pep-0008/)). Some excerpts:
    - Class names should normally use the CapWords convention.
    - Function names should be lowercase, with words separated by underscores as necessary to improve readability.
    - Variable names follow the same convention as function names.
    - Method names and instance variables: Use the function naming rules: lowercase with words separated by underscores as necessary to improve readability.

### New names for existing features

* `Page.on_showing()` replaces `WebCompositeQuestion.onShowingWidget()` (Alfred v0.2b5 name).
* `Page.append()` replaces `WebCompositeQuestion.addElement()` and `WebCompositeQuestion.addElements()` (Alfred v0.2b5 names).
* `Page.get_page_data()` is a new shortcut for `WebCompositeQuestion._experiment.dataManager.findExperimentDataByUid()` (Alfred v0.2b5 name), a method for accessing data from a previous page inside an `on_showing` hook.
* `Section.append()` replaces `QuestionGroup.appendItem()` and `QuestionGroup.appendItems()` (Alfred v0.2b5 names).
* `Experiment.append()` replaces `Experiment.questionController.appendItem()` and `Experiment.questionController.appendItems()` (Alfred v0.2b5 names).
* `Experiment.change_final_page()` is a new shortcut for `Experiment.pageController.appendItemToFinishQuestion()` (Alfred v0.2b5 name), a method for changing the final page of on exp.

### Experiment metadata

* There is a new section `[metadata]` in `config.conf` , which includes the following information:
    - `title` : The experiment title (previously called experiment name)
    - `author` : The experiment author
    - `version` : The experiment version
    - `exp_id` : The experiment ID (**IMPORTANT:** This ID is used to identify your experiment data, if you set up a local alfred experiment to save data to the mortimer database. It is not used, if you deploy your experiment as a web experiment via mortimer.)
* `alfred.Experiment` no longer takes the arguments `expType` , `expName` and `expVersion` . Instead, these metadata are now defined in the `config.conf` , section `[metadata]` .
* To process metadata in mortimer, the following changes need to be implemented in `script.py` :
    - `def generate_experiment(config=None)` (the function gets a new parameter `config` , which defaults to `None` )
    - `exp = Experiment(config=config)` (the experiment should be initialized with the parameter `config` , defaulting to `config` , which gets handed down from the `generate_experiment` function.)

### File import

* Importing a file from the project directory now **always** needs to take place within the `generate_experiment()` function. This is necessary for compatibility with the newest version of mortimer. This way, we can handle multiple resources directories.

## New Features

### Define navigation button text in `config.conf` 

* `config.conf` gets a new section `[navigation]` that lets you define `forward` , `backward` , and `finish` button texts.

### New recommended `script.py` style

* Removed the need to define a script class ( `class Script(object)` ), saving one layer of indentation
* Removed the need to end a script with `generate_experiment = Script().generate_experiment` 
* Removed the need to define `expName` and `expVersion` inside script
* Recommended style: Define a new class for every page in your experiment. This has a couple of advantages:
    - No difference between defining static pages and dynamic pages anymore. This lowers the hurdle for creating dynamic experiments.
    - Separation of experiment structure and experiment content is enhanced, which should clarify the `script.py` 
    - Code reuse is facilitated (Pages can be reused)

Example:

``` python
# -*- coding:utf-8 -*-
from alfred import Experiment
from alfred.page import Page
import alfred.element as elm
import alfred.section as sec

class HelloWorld(Page):
    def on_showing(self):
        hello_text = elm.TextEntryElement('Please enter some text.')
        self.append(hello_text)

def generate_experiment(self, config):
    exp = Experiment(config=config)

    hello_world = HelloWorld(title='Hello, world!')

    main = sec.Section()
    main.append(hello_world)

    exp.append(main)
    return exp
```

### Increased security for local experiments

* We implemented a three-step process to access database login data. The first two options make it much safer to share your code, e.g.on the OSF, because you don't have to worry about accidentally sharing secrets anymore.
    - Provide login data in environment variables (new, recommended)
    - Provide encrypted login data in `config.conf` (new, recommended)
    - Provide raw login data in `config.conf` (**not recommended**, use only for testing)
* If your databse is correctly equipped with a valid commercial SSL certificate, you can now set the option `use_ssl = true` in the section `[mongo_saving_agent]` of your `config.conf` to enable a secure connection via SSL. You can also use self-signed SSL certificates, if you set the option `ca_file_path` to the file path of your Certificate Authority (CA) public key file (often a .pem file).

### `Page.values` 

* `Page.values` is a dictionary that serves as a container for pages. You can use it for example to create pages using loops and if-statements. More on how to use it can soon be found in the wiki. It is a special dictionary that allows for element access (reading and writing) via dot-notation.

Example:

``` python
# (imports)

class Welcome(Page):
    def on_showing(self):
        text01 = TextElement(self.values.text01, name='text01')
        self.append(text01)

def generate_experiment(self, config=None):
    exp = Experiment(config=config)

    page = Welcome(title='page01', uid='page01')
    page.values.text01 = 'text01'

    exp.append(page)
    return exp

```

## Deprecated

| Deprecated function (alfred v0.2b5 name)  | Replaced by |
| ------------- | ------------- | 
| `WebCompositeQuestion.onShowingWidget()` | `Page.on_showing()` |
| `WebCompositeQuestion.onHidingWidget()` | `Page.on_hiding()` |
| `WebCompositeQuestion.addElement()` | `Page.append()` |
| `WebCompositeQuestion.addElements()` | `Page.append()` |
| `QuestionGroup.appendItem()` | `Section.append()` |
| `QuestionGroup.appendItems()` | `Section.append()` |
| `Experiment.questionController.appendItem()` | `Experiment.append()` |
| `Experiment.questionController.appendItems()` | `Experiment.append()` |

## Bug fixes and other changes

* **Improved handling of browser commands.** In web experiments, subjects used to be able to cause trouble by using the browser controls (forward, backward, refresh) instead of the experiment controls at the bottom of the page to move through an experiment. In some cases, this could render the subject's data unusable. Now, when a subject uses the browser controls, Alfred will always return the current state of the experiment. This way, no more data should be lost.
* **Fixed a saving agent bug.** When quickly moving through an experiment, the saving agent sometimes didn't complete it's tasks correctly and basically crashed. This does not happen anymore.

## Removed features

* **No more pure QT experiments.** We completely removed pure QT experiments from the framework. Those have recently seen very little use and have some drawbacks compared to web experiments and qt-webkit (qt-wk) experiments.
<|MERGE_RESOLUTION|>--- conflicted
+++ resolved
@@ -1,10 +1,14 @@
-<<<<<<< HEAD
-# alfred v1.0.3
+# alfred v1.0.5
 
 ## Bugfixes
 
-* This includes a hotfix for an issue with Alfred v1.0.2
-=======
+- fixed #37 
+
+## Minor changes
+
+- rename `PageController.change_to_finished_section`: This was a missed function call from the old naming scheme. Generally, it will not affect the user in most cases, but it still exists as a deprecated function, logging a warning now.
+
+## Bugfixes
 # alfred v1.0.4
 ## Bugfixes
 - This includes a hotfix for an issue with ALfred v1.0.3.
@@ -16,7 +20,6 @@
 # alfred v1.0.3
 ## Bugfixes
 - This includes a hotfix for an issue with Alfred v1.0.2.
->>>>>>> ffba84fd
 
 # alfred v1.0.2
 
