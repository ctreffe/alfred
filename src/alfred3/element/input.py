"""
Provides elements that allow participant input.

.. moduleauthor: Johannes Brachem <jbrachem@posteo.de>
"""

import re
import string
from datetime import datetime

from typing import Union
from typing import Tuple
from typing import List
from pathlib import Path

import bleach
from emoji import emojize
import cmarkgfm
from cmarkgfm.cmark import Options as cmarkgfmOptions

from ..exceptions import AlfredError
from .._helper import inherit_kwargs

from .core import jinja_env
from .core import Element
from .core import InputElement
from .core import _Choice
from .core import ChoiceElement


@inherit_kwargs
class TextEntry(InputElement):
    """
    Provides a text entry field.

    Args:
        placeholder: Placeholder text, displayed inside the input field.
        {kwargs}

    Examples:
        ::

            import alfred3 as al
            exp = al.Experiment()

            @exp.member
            class Demo(al.Page):
                name = "demo"

                def on_exp_access(self):
                    self += al.TextEntry(toplab="Enter here", name="el1")

    """

    element_template = jinja_env.get_template("html/TextEntryElement.html.j2")

    def __init__(
        self,
        placeholder: str = None,
        **kwargs,
    ):
        """Constructor method."""
        super().__init__(**kwargs)

        self._placeholder = placeholder if placeholder is not None else ""

    @property
    def input(self) -> str:
        # docstring inherited
        return self._input

    @input.setter
    def input(self, value):
        if not value:
            self._input = None
        else:
            self._input = bleach.clean(value)  # sanitizing input

    @property
    def placeholder(self) -> str:
        """str: Placeholder text, displayed inside the input field."""
        return self._placeholder

    @placeholder.setter
    def placeholder(self, value):
        self._placeholder = value

    @property
    def template_data(self):

        d = super().template_data
        d["placeholder"] = self.placeholder
        return d

    @property
    def codebook_data(self):

        data = super().codebook_data
        data["placeholder"] = self.placeholder
        return data


@inherit_kwargs
class TextArea(TextEntry):
    """
    A text area for long text input.

    Args:
        nrows: Initial height of the text area in number of rows.
        {kwargs}

    Examples:
        ::

            import alfred3 as al
            exp = al.Experiment()

            @exp.member
            class Demo(al.Page):
                name = "demo"

                def on_exp_access(self):
                    self += al.TextArea(toplab="Enter here", name="el1")

    """

    element_template = jinja_env.get_template("html/TextAreaElement.html.j2")

    def __init__(self, nrows: int = 5, **kwargs):
        super().__init__(**kwargs)
        self.area_nrows = nrows

    @property
    def template_data(self):

        d = super().template_data
        d["area_nrows"] = self.area_nrows
        return d


@inherit_kwargs
class MatchEntry(TextEntry):
    """
    Displays an input field, which only accepts inputs, matching a
    predefined regular expression.

    Args:
        pattern: Regular expression string to match with user input. We
            recommend that you use raw literal strings prefaced by 'r'
            (see Examples). That removes the necessity for escaping some
            characters twice and thus makes the regular expression
            easier to read and write.
        match_hint: Hint to be displayed if the user input doesn't
            match with the regular expression.
        {kwargs}

    .. versionadded:: 2.3.0

    Examples:

        Example for a MatchEntry element that will match any input::

            import alfred3 as al
            exp = al.Experiment()

            @exp.member
            class Demo(al.Page):

                def on_exp_access(self):
                    self += al.MatchEntry(toplab="Enter text here", pattern=r".*", name="reg1")

    """

    def __init__(self, pattern: str = r".*", match_hint: str = None, **kwargs):
        super().__init__(**kwargs)

        #: Compiled regular expression pattern to be matched on
        #: participant input to this element
        self.pattern: re.Pattern = re.compile(pattern)
        self._match_hint = match_hint  # documented in getter property

    def validate_data(self):

        if not self.should_be_shown:
            return True

        elif not self.force_input and not self.input:
            return True

        elif not self.input:
            self.hint_manager.post_message(self.no_input_hint)
            return False

        elif not self.pattern.fullmatch(self.input):
            self.hint_manager.post_message(self.match_hint)
            return False

        else:
            return True

    @property
    def match_hint(self):
        """
        str: Hint to be displayed, if participant input does not match
        the provided pattern.
        """
        if self._match_hint:
            return self._match_hint
        else:
            return self.default_match_hint

    @property
    def default_match_hint(self) -> str:
        """
        str: Default match hint for this element, extracted from config.conf
        """
        name = f"match_{type(self).__name__}"
        return self.experiment.config.get("hints", name)

    @property
    def codebook_data(self) -> dict:

        d = super().codebook_data
        d["regex_pattern"] = self.pattern.pattern
        return d


@inherit_kwargs
class RegEntry(MatchEntry):
    """
    Displays an input field, which only accepts inputs, matching a
    predefined regular expression.

    Args:
        {kwargs}

    Notes:
        Alias for :class:`.MatchEntry`

    Examples:

        Example for a RegEntry element that will match any input::

            import alfred3 as al
            exp = al.Experiment()

            @exp.member
            class Demo(al.Page):

                def on_exp_access(self):
                    self += al.RegEntry(toplab="Enter text here", pattern=r".*", name="reg1")

    """

    pass


@inherit_kwargs
class EmailEntry(MatchEntry):
    """
    An input field for email adresses.

    Args:
        {kwargs}

    .. versionadded:: 2.3.0

    Notes:
        This element is a direct descendant of :class:`.MatchEntry`,
        simply adding a default regular expression for matching email
        adresses. Note that there may be different preferences about
        which expression to use and feel free to use your own.

        The one we use here originates from https://emailregex.com


    Examples:
        Example for an EmailEntry element::

            import alfred3 as al
            exp = al.Experiment()

            @exp.member
            class Demo(al.Page):

                def on_exp_access(self):
                    self += al.EmailEntry(toplab="Enter text here", name="email")

    """

    def __init__(self, pattern=r"(^[a-zA-Z0-9_.+-]+@[a-zA-Z0-9-]+\.[a-zA-Z0-9-.]+$)", **kwargs):
        super().__init__(pattern=pattern, **kwargs)


@inherit_kwargs(exclude=["force_input", "pattern"])
class PasswordEntry(RegEntry):
    """
    Displays a password field.

    The password field is **force-input by default**.

    Args:
        password (str): Password string to match against user input.

        force_input (bool): If `True`, users can  only progress to the next page
            if they enter data into this field. Note that a
            :class:`.NoValidationSection` or similar sections might
            overrule this setting. Defaults to *True*.

        {kwargs}


    .. warning:: Note that the password will be included in the
        automatically generated codebook.

    """

    element_template = jinja_env.get_template("html/PasswordEntry.html.j2")

    def __init__(self, password: str, force_input: bool = True, match_hint: str = None, **kwargs):
        super(RegEntry, self).__init__(force_input=force_input, **kwargs)
        self.password = password
        self._match_hint = match_hint  # documented in getter property

        if not isinstance(password, str):
            raise ValueError(
                f"Argument 'password' in {type(self).__name__} element '{self.name}' must be a string."
            )

    def validate_data(self):

        if not self.should_be_shown:
            return True

        elif not self.force_input and self.input == "":
            return True

        elif not self.input:
            self.hint_manager.post_message(self.no_input_hint)
            return False

        elif not self.input == self.password:
            self.hint_manager.post_message(self.match_hint)
            return False

        else:
            return True

    @property
    def codebook_data(self) -> dict:
        d = super(RegEntry, self).codebook_data
        d["password"] = self.password
        return d


@inherit_kwargs(exclude=["force_input", "pattern"])
class MultiplePasswordEntry(RegEntry):
    """
    Password field that accepts multiple different passwords.

    The password field is force-entry by default.

    Args:
        passwords (list): List of password strings to match against user
            input.

        force_input (bool): If `True`, users can  only progress to the next page
            if they enter data into this field. Note that a
            :class:`.NoValidationSection` or similar sections might
            overrule this setting. Defaults to *True*.

        {kwargs}


    .. warning:: Note that the password will be included in the
        automatically generated codebook.

    """

    element_template = jinja_env.get_template("html/PasswordEntry.html.j2")

    def __init__(
        self, passwords: List[str], force_input: bool = True, match_hint: str = None, **kwargs
    ):
        super(RegEntry, self).__init__(force_input=force_input, **kwargs)
        self.passwords = passwords
        self._match_hint = match_hint  # documented in getter property

        if not isinstance(passwords, (list, tuple)):
            raise ValueError(
                f"Argument 'passwords' in {type(self).__name__} element '{self.name}' must be a list or a tuple."
            )

        for pw in passwords:
            if not isinstance(pw, str):
                raise ValueError(
                    f"All elements of the sequence 'passwords' in {type(self).__name__} must be strings."
                )

    def validate_data(self):

        if not self.should_be_shown:
            return True

        elif not self.force_input and self.input == "":
            return True

        elif not self.input:
            self.hint_manager.post_message(self.no_input_hint)
            return False

        elif not self.input in self.passwords:
            self.hint_manager.post_message(self.match_hint)
            return False

        else:
            return True

    @property
    def codebook_data(self) -> dict:
        d = super(RegEntry, self).codebook_data
        d["passwords"] = "; ".join(self.passwords)
        return d


@inherit_kwargs
class NumberEntry(TextEntry):
    """
    Displays an input field which only accepts numerical input.

    Args:
        ndecimals (int): Accepted number of decimals. Defaults to 0.
        min (int, float): Minimum accepted entry value. If *None* 
            (default), no minimum value is enforced.
        max (int, float): Maximum accepted entry value. If *None* 
            (default), no maximum value is enforced.
        decimal_signs (tuple): Tuple of accepted decimal signs. Defaults to
            ``(",", ".")``, i.e. by default, **both** a comma and a dot are
            interpreted as decimal signs. This is due to alfred3 being
            developed in Germany, which uses the comma as a decimal sign.
        match_hint (str): Specialized match hint for this element. You can
            use the placeholders ``{{min}}``, ``{{max}}``, ``{{ndecimals}}``,
            and ``{{decimal_signs}}``. To customize the match hint for
            all NumberEntry elements, change the respective setting
            in the config.conf.
        {kwargs}

    .. versionchanged:: 2.3.0
        NumberEntry element now returns its input as numeric (float).

    Examples:

        Using a NumberEntry element::

            import alfred3 as al
            exp = al.Experiment()

            @exp.member
            class Demo(al.Page):
                def on_exp_access(self):
                    self += al.NumberEntry(placeholder="Enter a number", name="num1")

    """

    def __init__(
        self,
        ndecimals: int = 0,
        min: Union[int, float] = None,
        max: Union[int, float] = None,
        decimal_signs: Union[str, tuple] = (",", "."),
        match_hint: str = None,
        **kwargs,
    ):

        self.ndecimals: int = ndecimals  # documented in getter property
        self.decimal_signs: Tuple[str] = decimal_signs  # documented in getter property
        self.min = min  # documented in getter property
        self.max = max  # documented in getter property
        self._match_hint = match_hint  # documented in getter property
        self._original_input = None
        super().__init__(**kwargs)

    @property
    def ndecimals(self) -> int:
        """int: Number of allowed decimal places."""
        return self._ndecimals

    @ndecimals.setter
    def ndecimals(self, value: int):
        if not isinstance(value, int) or not value >= 0:
            raise ValueError("Number of decimals must be an integer >= 0.")
        else:
            self._ndecimals = value

    @property
    def decimal_signs(self) -> Union[str, tuple]:
        """Union[str, tuple]: Interpreted decimal signs."""
        return self._decimal_signs

    @decimal_signs.setter
    def decimal_signs(self, value: Union[str, tuple]):
        msg = "Decimals signs must be a string or a tuple of strings."
        if not isinstance(value, (str, tuple)):
            raise ValueError(msg)

        if isinstance(value, tuple):
            for val in value:
                if not isinstance(val, str):
                    raise ValueError(msg)

        self._decimal_signs = value

    @property
    def min(self) -> Union[int, float]:
        """Union[int, float]: Minimum value that is accepted by this element."""
        return self._min

    @min.setter
    def min(self, value: Union[int, float]):
        if value is None:
            self._min = None
        elif not isinstance(value, (int, float)):
            raise ValueError("Minimum must be a number.")
        else:
            self._min = value

    @property
    def max(self) -> Union[int, float]:
        """Union[int, float]: Maximum value that is accepted by this element."""
        return self._max

    @max.setter
    def max(self, value: Union[int, float]):
        if value is None:
            self._max = None
        elif not isinstance(value, (int, float)):
            raise ValueError("Maximum must be a number.")
        else:
            self._max = value

    @property
    def match_hint(self):
        """
        str: Hint to be displayed, if participant input does not match
        the provided pattern.
        """
        if self._match_hint:
            hint = self._match_hint
        else:
            hint = self.default_match_hint

        signs = " ".join([f"<code>{sign}</code>" for sign in self.decimal_signs])

        hint = hint.format(
            min=str(self.min),
            max=str(self.max),
            decimal_signs=signs,
            ndecimals=str(self.ndecimals),
        )

        return hint

    @property
    def default_match_hint(self) -> str:
        """
        str: Default match hint for this element, extracted from config.conf

        This property combines all match hints related to the
        NumberEntry element and returns them as a single string.
        """
        name = f"{type(self).__name__}"

        c = self.experiment.config
        hints = []
        hints.append(c.get("hints", "match_" + name))

        if self.min is not None:
            hints.append(c.get("hints", "min_" + name))

        if self.max is not None:
            hints.append(c.get("hints", "max_" + name))

        hints.append(c.get("hints", "ndecimals_" + name))

        if self.ndecimals > 0 and self.decimal_signs is not None:
            hints.append(c.get("hints", "decimal_signs_" + name))

        return " ".join(hints)

    @property
    def input(self) -> float:
        # docstring inherited
        try:
            return float(self._input) if self._input is not None else None
        except ValueError:
            return self._input

    @input.setter
    def input(self, value: str):
        self._original_input = value
        if not value:
            self._input = None
        else:
            value = str(value)
            for sign in self.decimal_signs:
                value = value.replace(sign, ".")
            self._input = value

    def validate_data(self):

        if not self.should_be_shown:
            return True

        if not self.force_input and not self._input:
            return True

        elif not self._input:
            self.hint_manager.post_message(self.no_input_hint)
            return False

        try:
            in_number = float(self._input)
        except ValueError:
            self.hint_manager.post_message(self.match_hint)
            return False

        validate = True
        decimals = self._input.split(".")[-1] if "." in self._input else ""
        if self.min is not None and in_number < self.min:
            self.hint_manager.post_message(self.match_hint)
            validate = False

        elif self.max is not None and in_number > self.max:
            self.hint_manager.post_message(self.match_hint)
            validate = False

        elif len(decimals) > self.ndecimals:
            self.hint_manager.post_message(self.match_hint)
            validate = False
        return validate

    @property
    def codebook_data(self):

        data = super().codebook_data
        data["value"] = self.input

        data["ndecimals"] = self.ndecimals
        data["decimal_signs"] = " ".join(self.decimal_signs)
        data["min"] = self.min
        data["max"] = self.max

        return data

    @property
    def template_data(self):
        d = super().template_data
        d["input"] = self._original_input
        return d
    

@inherit_kwargs(exclude=["height"])
class RangeInput(InputElement):
    """
    Range input slider for numerical input.

    Args:
        min (float, int): The value won't be less than min. The default 
            is 0.
        max (float, int): The value won't be greater than max. The default 
            is 100.
        step (float, int): The value will be a multiple of step. The 
            default is 1.
        display_input (bool): If *True*, the current input value will be 
            displayed alongside the element.
        display_position (str): Position of the input value display.
            Can be *top* or *bottom*. Defaults to *top*.
        align (str): Horizontal alignment of input value display. Can
            be *left*, *right*, and *center*. Defaults to *center*.
        font_size (str, int): Font size for value display. You can use a 
            keyword or an exact specification. The available keywords 
            are *tiny*, *small*, *normal*, *big*, and *huge*. The exact
            specification shoul ideally include a unit, such as *1rem*,
            or *12pt*. If you supply an integer without a unit, a unit
            of *pt* will be assumed. Defaults to *normal*.
        display_locale (str): A locale specification for 
            displaying the current input value in an appropriate format.
            The default is *en-GB*, which uses a dot as a decimal sign.
            Use *de-DE* for german display with a comma as the decimal
            sign. Other possible values can be taken from
            https://developer.mozilla.org/de/docs/Web/JavaScript/Reference/Global_Objects/Intl#locale_identification_and_negotiation
        display_suffix (str): A suffix for the display of the 
            current input value. Can be used, for example, to add a
            unit to the display. Defaults to an empty string.
        mindecimals (int): Minimum number of decimals to display.
            Defaults to 0.
        maxdecimals (int): Maximum number of decimals to display.
            Defaults to 2.
        {kwargs}
    
    Examples:
        Basic example::

            import alfred3 as al

            exp = al.Experiment()

            @exp.member
            class Demo(al.Page):
                
                def on_exp_access(self):
                    self += al.RangeInput(name="range_demo")
    """

    element_template = jinja_env.get_template("html/RangeInputElement.html.j2")
    js_template = jinja_env.get_template("js/range_input.js.j2")

    def __init__(
        self,
        min: Union[float, int] = 0,
        max: Union[float, int] = 100,
        step: Union[float, int] = 1,
        display_input: bool = True,
        display_position: str = "top",
        align: str = "center",
        display_locale: str = "en-GB",
        display_suffix: str = "",
        mindecimals: int = 0,
        maxdecimals: int = 2,
        **kwargs,
    ):
        super().__init__(align=align, **kwargs)
        if display_position not in ["top", "bottom"]:
            raise ValueError(
                f"{self} accepts only 'top' and 'bottom' for argument 'display_position'. You gave '{display_position}'."
            )

        self.min = min
        self.max = max
        self.display_position = display_position
        self.display_locale = display_locale
        self.display_suffix = display_suffix
        self.step = step
        self.mindecimals = mindecimals
        self.maxdecimals = maxdecimals
        self.display_input = display_input
        self.offset_display_height = "true" if self.leftlab or self.rightlab else "false" # for javascript
        
    
    def added_to_page(self, page):
        super().added_to_page(page)
        if self.display_input:
            js = self.js_template.render(self.js_template_data)
            self.add_js(js)


    @property
    def js_template_data(self):
        d = {}
        d["name"] = self.name
        d["display_position"] = self.display_position
        d["display_locale"] = self.display_locale
        d["display_suffix"] = self.display_suffix
        d["offset_display_height"] = self.offset_display_height
        d["mindecimals"] = self.mindecimals
        d["maxdecimals"] = self.maxdecimals
        return d
    
    @property
    def template_data(self):
        d = super().template_data
        d["min"] = self.min
        d["max"] = self.max
        d["step"] = self.step
        d["display_position"] = self.display_position
        return d

    @property
    def codebook_data(self):

        data = super().codebook_data
        data["value"] = self.input
        data["step"] = self.step
        data["display_input"] = self.display_input
        data["min"] = self.min
        data["max"] = self.max

        return data
    
    @property
    def no_input_hint(self) -> str:
        """
        RangeInput always has an input.
        """
        return "No Input to RangeInput"
    
    @property
    def match_hint(self):
        """
        Should never be needed for RangeInput
        """
        return "No match for RangeInput"
    
    @property
    def input(self) -> float:
        # docstring inherited
        return float(self._input) if self._input is not None else None

    @input.setter
    def input(self, value: str):
        if not value:
            self._input = None
        else:
            self._input = value


    def validate_data(self):

        if not self.should_be_shown:
            return True

        if not self.force_input and not self._input:
            return True

        elif not self._input:
            self.hint_manager.post_message(self.no_input_hint)
            return False

        try:
            in_number = float(self._input)
        except ValueError:
            self.hint_manager.post_message(self.match_hint)
            return False

        validate = True

        if self.min is not None and in_number < self.min:
            self.hint_manager.post_message(self.match_hint)
            validate = False

        elif self.max is not None and in_number > self.max:
            self.hint_manager.post_message(self.match_hint)
            validate = False

        return validate


@inherit_kwargs
class SingleChoice(ChoiceElement):
    """
    Radio buttons for choosing a single option.

    Args:
        *choice_labels: Variable numbers of choice labels. See
            :class:`.ChoiceElement` for details.
        default: The *default* argument of single choice elements is an
            integer, indicating which choice should be selected by
            default. Counting of choices starts at 1.
        {kwargs}

    Notes:
        This element saves answers in the form of integers, counting
        up from 1. Take a look at the examples to see how to work with
        user input to a SingleChoice element.

    See Also:

        - :class:`.SingleChoiceButtons` and :class:`.SingleChoiceBar` are
          nicer displays of SingleChoice elements. Those are also
          more suitable for responsive displays.
        - The class :class:`.SubmittingButtons` is a version of
          SingleChoiceButtons that automatically moves the experiment
          to the next page, once the participant clicks on an answer.
        - :class:`.SingleChoiceList` is a dropdown list of single
          choices. The SingleChoiceList saves its data as strings
          (instead of integers) and is a good option if you have ten
          or more choices.
        - :class:`.MultipleChoiceButtons` can be used to allow multiple
          answers.


    Examples:
        A simple SingleChoice element::

            import alfred3 as al
            exp = al.Experiment()

            @exp.member
            class Demo(al.Page):
                name = "demo_page"

                def on_exp_access(self):
                    self += al.SingleChoice("Yes", "No", name="c1")

        Accessing the input to a SingleChoice element::

            import alfred3 as al
            exp = al.Experiment()

            @exp.member
            class Demo(al.Page):
                name = "demo_page"

                def on_exp_access(self):
                    self += al.SingleChoice("Yes", "No", toplab="Choose one", name="c1")


            @exp.member
            class Show(al.Page):

                def on_first_show(self):
                    c1_answer = self.exp.values["c1"] # access value
                    self += al.Text(f"Your answer was: {{c1_answer}}")


    """

    # Documented at :class:`.ChoiceElement`
    type: str = "radio"

    def define_choices(self) -> List[_Choice]:

        choices = []
        for i, label in enumerate(self.choice_labels, start=1):
            choice = _Choice()

            if isinstance(label, Element):
                choice.label = label.web_widget
            else:
                if self.emojize:
                    label = emojize(str(label), use_aliases=True)
                choice.label = cmarkgfm.github_flavored_markdown_to_html(
                    str(label), options=cmarkgfmOptions.CMARK_OPT_UNSAFE
                )
            choice.type = "radio"
            choice.value = i
            choice.name = self.name
            choice.id = f"{self.name}_choice{i}"
            if choice.id in self.exp.root_section.all_elements:
                msg = (
                    f"You have a SingleChoice-type element of name {self.name}, which means "
                    f"that the name '{choice.id}' must be reserved. Please check if you are using "
                    "it for any other element."
                )
                raise AlfredError(msg)

            choice.label_id = f"{choice.id}-lab"
            choice.disabled = True if self.disabled else False

            if self.input:
                choice.checked = i == self.input
            elif self.default is not None:
                choice.checked = True if self.default == str(i) else False

            choice.css_class = f"choice-button choice-button-{self.name}"

            choices.append(choice)
        return choices

    @property
    def default_no_input_hint(self) -> str:
        # docstring inherited
        return self.experiment.config.get("hints", "no_inputSingleChoice")

    def set_data(self, d):

        # Important: We need to have a check that ensures that the
        # generated name for the value of each choice is not used by
        # any other name in the experiment.
        # For this element, we implement it in the *define_choices*
        # method.
        if not self.name in d:
            return
        else:
            self.input = d[self.name]

    @property
    def input(self) -> int:
        """
        int: Index of selected choice (starting at 1). Returns *None*,
        if there is no input.
        """
        return self._input

    @input.setter
    def input(self, value):
        if not value:
            self._input = None
        else:
            self._input = int(value)


@inherit_kwargs
class MultipleChoice(ChoiceElement):
    """
    Checkboxes for choosing multiple options.

    Args:
        *choice_labels: Variable numbers of choice labels. See
            :class:`.ChoiceElement` for details.
        min, max: Minimum (maximum) number of choices that need to be
            selected, if any are selected (does not imply
            *force_input=True*).
        select_hint: Hint to be displayed, if the requirement of
            minimum or maximum number of selected fields is not reached.
            Defaults to the experiment-wide value specified in
            config.conf.
        default: Can be a single integer, or a list of integers which
            indicate the choices that should be selected by default.
            Counting starts at 1.
        {kwargs}

    Notes:
        This element saves and returns not a single value, but a
        dictionary of values. Each choice is represented by a key, and
        the corresponding value is *True*, if the choice was selected and
        *False* otherwise.

        The keys are of the form ``choicei``, where ``i`` is a placeholer
        for the number of the choice, i.e. ``choice1`` for the first choice.

    See Also:
        - See :class:`.MultipleChoiceButtons` and :class:`.MultipleChoiceBar`
          for nice-looking buttons and a button-bar of multiple choices.
        - See :class:`.SingleChoice`, :class:`.SingleChoiceButtons`, and
          :class:`.SingleChoiceBar` for single choice elements.
        - See :class:`.SubmittingButtons` for single choice buttons
          that trigger a forward move on click.

    Examples:
        A multiple choice element with three options::

            import alfred3 as al
            exp = al.Experiment()

            @exp.member
            class Demo(al.Page):
                name = "demo_page"

                def on_exp_access(self):
                    self += al.MultipleChoice("Yes", "No", "Maybe", name="m1")

        Accessing the input to a MultipleChoice element::

            import alfred3 as al
            exp = al.Experiment()

            @exp.member
            class Demo(al.Page):

                def on_exp_access(self):
                    self += al.MultipleChoice("a", "b", "c", toplab="Choose one or more", name="c1")

            @exp.member
            class Show(al.Page):

                def on_first_show(self):
                    choices = self.exp.values.get("c1")
                    self += al.Text(f"Your answer is saved like this: {{choices}}")

    """

    type = "checkbox"

    def __init__(
        self,
        *choice_labels,
        min: int = None,
        max: int = None,
        select_hint: str = None,
        default: Union[int, List[int]] = None,
        **kwargs,
    ):
        super().__init__(*choice_labels, **kwargs)

        self._input = {}

        #: See documentation of initialization arguments
        self.min: int = min if min is not None else 0

        #: See documentation of initialization arguments
        self.max: int = max if max is not None else len(self.choice_labels)

        self._select_hint = select_hint  # documented in getter method

        if isinstance(default, int):
            self.default = [default]
        elif default is not None and not isinstance(default, list):
            raise ValueError(
                "Default for MultipleChoice must be a list of integers, indicating the default choices."
            )
        else:
            self.default = default

    @property
    def select_hint(self) -> str:
        """
        str: Hint for participants. Displayed, if the number of selected
        choices does not fulfill the requirements of the *min* and *max*
        number.
        """
        if self._select_hint:
            return self._select_hint
        else:
            msg = self.experiment.config.get("hints", "select_MultipleChoice")
            return msg.format(min=self.min, max=self.max)

    def validate_data(self) -> bool:
        checked_values = {k: v for k, v in self.input.items() if v}

        if not self.should_be_shown:
            return True

        elif self.force_input and not checked_values:
            self.hint_manager.post_message(self.no_input_hint)
            return False

        elif not (self.min <= sum(list(self.input.values())) <= self.max):
            return False

        else:
            return True

    def set_data(self, d):

        # Important: We need to have a check that ensures that the
        # generated name for the value of each choice is not used by
        # any other name in the experiment.
        # For this element, we implement it in the *define_choices*
        # method.
        for choice in self.choices:

            value = d.get(choice.name, None)
            self._input[f"choice{choice.value}"] = str(choice.value) == value

    def define_choices(self):

        choices = []
        for i, label in enumerate(self.choice_labels, start=1):
            choice = _Choice()

            if isinstance(label, Element):
                choice.label = label.web_widget
            else:
                if self.emojize:
                    label = emojize(str(label), use_aliases=True)
                choice.label = cmarkgfm.github_flavored_markdown_to_html(
                    str(label), options=cmarkgfmOptions.CMARK_OPT_UNSAFE
                )
            choice.type = "checkbox"
            choice.value = i
            choice.id = f"{self.name}_choice{i}"

            if choice.id in self.exp.root_section.all_elements:
                msg = (
                    f"You have a MultipleChoice-type element of name {self.name}, which means "
                    f"that the name '{choice.id}' must be reserved. Please check if you are using "
                    "it for any other element."
                )
                raise AlfredError(msg)

            choice.name = choice.id
            choice.label_id = f"{choice.id}-lab"
            choice.css_class = f"choice-button choice-button-{self.name}"

            if self.debug_enabled:
                choice.checked = True if i <= self.max else False
            elif self.input:
                choice.checked = self.input[f"choice{i}"]
            elif self.default:
                choice.checked = True if i in self.default else False

            choices.append(choice)
        return choices

    @property
    def default_no_input_hint(self) -> str:
        # docstring inherited
        return self.experiment.config.get("hints", "no_inputMultipleChoice")

    @property
    def input(self) -> dict:
        """
        Dict[str, bool]: Dictionary of subject inputs. Returns an empty
        dictionary, if there is no input.

        The keys are 'choice{{i}}', with {{i}} being replaced by the
        choice number. The values are *True* or *False*, indicating
        whether the respective choice has been selected.

        """
        return self._input

    @input.setter
    def input(self, value):
        self._input = value


@inherit_kwargs
class SingleChoiceList(SingleChoice):
    """
    A dropdown list, allowing selection of one option.

    Args:
        *choice_labels: Variable numbers of choice labels. Labels must be
            strings. The number of labels determines the number of choices.
        {kwargs}

    Notes:
        The SingleChoiceList's input always defaults to the first option.
        A typical way to remove meaning from this default is
        to make the fist choice a no-choice option (see examples).

        Different from pure :class:`.SingleChoice` elements, the
        SingleChoiceList saves its input as strings. The examples below
        illustrate how to work with user input.

    See Also:

        - :class:`.SingleChoiceButtons`, :class:`.SingleChoiceBar`,
          and class:`.SingleChoice` for alternatives for selecting
          a single option.
        - The class :class:`.SubmittingButtons` is a version of
          SingleChoiceButtons that automatically moves the experiment
          to the next page, once the participant clicks on an answer.
        - :class:`.MultipleChoiceButtons` can be used to allow multiple
          answers.

    Examples:
        A single choice list with a no-choice option as first option::

            import alfred3 as al
            exp = al.Experiment()

            @exp.member
            class Demo(al.Page):
                name = "demo"

                def on_exp_access(self):
                    self += al.SingleChoiceList(
                        "-no selection-", "choi1", "choi2", "choi3",
                         name="sel1"
                         )
        

        A single choice list with a no-choice option as first option that
        still enforces force-input. This works, because the empty string
        will not be accepted if force_input is True::

            import alfred3 as al
            exp = al.Experiment()

            @exp.member
            class Demo(al.Page):
                name = "demo"

                def on_exp_access(self):
                    self += al.SingleChoiceList(
                        "", "choi1", "choi2", "choi3",
                         name="sel1", force_input=True
                         )


        Accessing the value of a SingleChoiceList::

            import alfred3 as al
            exp = al.Experiment()

            @exp.member
            class Demo(al.Page):
                name = "demo"

                def on_exp_access(self):
                    self += al.SingleChoiceList(
                        "-no selection-", "choi1", "choi2", "choi3",
                         name="sel1"
                         )

            @exp.member
            class Show(al.Page):

                def on_first_show(self):
                    selection = self.exp.values["sel1"] # accesses selection
                    self += al.Text(f"You selected: {{selection}}")

    """

    # Documented at :class:`.Element`
    element_template = jinja_env.get_template("html/SelectElement.html.j2")

    # Documented at :class:`.SingleChoice`
    type = "select_one"

    def __init__(self, *choice_labels, default: int = 1, **kwargs):
        super().__init__(*choice_labels, default=default, **kwargs)

    def define_choices(self) -> List[_Choice]:

        choices = []
        for i, label in enumerate(self.choice_labels, start=1):
            choice = _Choice()

            if not isinstance(label, str):
                raise TypeError(
                    f"Choice label in {type(self).__name__} must be string, not {type(label)}."
                )

            choice.label = label
            choice.type = "radio"
            choice.value = choice.label
            choice.name = self.name
            choice.id = f"{self.name}_choice{i}"
            if choice.id in self.exp.root_section.all_elements:
                msg = (
                    f"You have a SingleChoice-type element of name {self.name}, which means "
                    f"that the name '{choice.id}' must be reserved. Please check if you are using "
                    "it for any other element."
                )
                raise AlfredError(msg)

            choice.label_id = f"{choice.id}-lab"
            choice.disabled = True if self.disabled else False

            if self.input:
                choice.checked = self.input == choice.value
            elif self.default is not None:
                choice.checked = True if self.default == i else False

            choice.css_class = f"choice-button choice-button-{self.name}"

            choices.append(choice)
        return choices

    @property
    def input(self) -> str:
        """
        str: Text of selected choice. Returns *None*,
        if there is no input.

        Note that, differing from :class:`.SingleChoice`, we do not
        use an index here. This is due to the fact that in
        :class:`.SingleChoiceList`, all labels must be strings, while
        they can have other classes in SingleChoice elements. Thus, it
        is safe to use the label in SingleChoiceLists, but not in
        ordinary SingleChoice elements.
        """
        return self._input

    @input.setter
    def input(self, value):
        if not value:
            self._input = None
        else:
            self._input = value


# @inherit_kwargs
# class MultipleChoiceList(MultipleChoice):
#     """
#     A :class:`.MultipleChoice` element, displayed as list.

#     Args:
#         *choice_labels: Variable numbers of choice labels. See
#             :class:`.ChoiceElement` for details.
#         size: The vertical height of the list. The unit is the number
#             of choices to be displayed without scrolling. Note that some
#             browsers do not adhere to this unit exactly.
#         {kwargs}

#     Examples:
#         Minimal example::

#             import alfred3 as al
#             exp = al.Experiment()

#             @exp.member
#             class Demo(al.Page):
#                 name = "demo"

#                 def on_exp_access(self):
#                     self += al.MultipleChoiceList("choi1", "choi2", "choi3", name="sel1")

#     """

#     # Documented at :class:`.Element`
#     element_template = jinja_env.get_template("html/SelectElement.html.j2")

#     # Documented at :class:`.SingleChoice`
#     type = "multiple"

#     def __init__(self, *choice_labels, size: int = None, **kwargs):
#         super().__init__(*choice_labels, **kwargs)
#         self.size = size

#     @property
#     def template_data(self):

#         d = super().template_data
#         d["size"] = self.size
#         return d

#     def set_data(self, d):

#         name_map = {str(choice.value): choice.name for choice in self.choices}
#         val = d.get(self.name, None)
#         if not val:
#             return
#         val_name = name_map[val]

#         for i, choice in enumerate(self.choices, start=1):
#             if choice.name == val_name:
#                 self.input[f"choice{i}"] = True
#             else:
#                 self.input[f"choice{i}"] = False


@inherit_kwargs
class SingleChoiceButtons(SingleChoice):
    """
    A prettier :class:`.SingleChoice` element with buttons instead of
    radio inputs.

    Args:
        *choice_labels: Variable numbers of choice labels. See
            :class:`.ChoiceElement` for details.

        button_width: Can be used to manually define the width of
            buttons. If you supply a single string, the same width will
            be applied to all buttons in the element. If you supply
            "auto", button width will be determined automatically. You
            can also supply a list of specific widths for each
            individual button. You must specify a unit, e.g. '140px'.
            Defaults to "equal".

        button_style: Can be used for quick color-styling, using
            Bootstraps default color keywords: btn-primary, btn-secondary,
            btn-success, btn-info, btn-warning, btn-danger, btn-light,
            btn-dark. You can also use the "outline" variant to get
            outlined buttons (eg. "btn-outline-secondary"). If you
            specify a single string, this style is applied to all
            buttons in the element. If you supply a list, you can define
            individual styles for each button. If you supply a list that
            is shorter than the list of labels, the last style
            will be repeated for remaining buttons. Advanced users can
            supply their own CSS classes for button-styling.

        button_round_corners: A boolean switch to toggle whether buttons
            should be displayed with  rounded corners (*True*).

        {kwargs}

    Notes:

        - This element saves answers in the form of integers, counting
          up from 1. Take a look at the examples to see how to work with
          user input to a SingleChoice element.
        - The *align* parameter does not affect the alignment of choice
          labels.

    See Also:

        - :class:`.SingleChoiceBar` is a version of SingleChoiceButtons
          that displays the answering options in a connected bar instead
          of single buttons.
        - The class :class:`.SubmittingButtons` is a version of
          SingleChoiceButtons that automatically moves the experiment
          to the next page, once the participant clicks on an answer.
        - :class:`.MultipleChoiceButtons` can be used to allow multiple
          answers.

    Examples:
        A simple SingleChoiceButtons element::

            import alfred3 as al
            exp = al.Experiment()

            @exp.member
            class Demo(al.Page):
                name = "demo_page"

                def on_exp_access(self):
                    self += al.SingleChoiceButtons("Yes", "No", name="c1")

         Accessing the input to a SingleChoiceButtons element::

             import alfred3 as al
             exp = al.Experiment()

             @exp.member
             class Demo(al.Page):
                 name = "demo_page"

                 def on_exp_access(self):
                    self += al.SingleChoiceButtons("Yes", "No", toplab="Choose one", name="c1")


             @exp.member
             class Show(al.Page):

                 def on_first_show(self):
                    c1_answer = self.exp.values["c1] # access value
                    self += al.Text(f"Your answer was: {{c1_answer}}")

    """

    element_template = jinja_env.get_template("html/ChoiceButtons.html.j2")

    #: A boolean switch to toggle whether buttons should be layoutet as
    #: a connected toolbar (*True*), or as separate neighbouring buttons
    #: (*False*, default).
    button_toolbar: bool = False

    #: CSS class for the button group
    button_group_class: str = "choice-button-group"

    def __init__(
        self,
        *choice_labels,
        button_width: Union[str, list] = "equal",
        button_style: Union[str, list] = "btn-outline-dark",
        button_round_corners: bool = True,
        **kwargs,
    ):
        super().__init__(*choice_labels, **kwargs)
        self.button_width: Union[str, list] = button_width
        self.button_style: Union[str, list] = button_style
        self.button_round_corners: bool = button_round_corners

    @property
    def button_style(self) -> Union[str, list]:
        """Union[str, list]: See documentation for the initialization argument."""
        return self._button_style

    @button_style.setter
    def button_style(self, value):
        # create list of fitting length, if only string is provided
        if isinstance(value, str):
            self._button_style = [value for x in self.choice_labels]

        # take styles-list if the length fits
        elif isinstance(value, list) and len(value) == len(self.choice_labels):
            self._button_style = value

        # repeat last value, if styles-list is shorter than labels-list
        elif isinstance(value, list) and len(value) < len(self.choice_labels):
            self._button_style = []
            for i, _ in enumerate(self.choice_labels):
                try:
                    self._button_style.append(value[i])
                except IndexError:
                    self._button_style.append(value[-1])

        elif isinstance(value, list) and len(value) > len(self.choice_labels):
            raise ValueError("List of button styles cannot be longer than list of button labels.")

    @property
    def template_data(self) -> dict:

        d = super().template_data
        d["button_style"] = self.button_style
        d["button_group_class"] = self.button_group_class
        d["align_raw"] = self._convert_alignment()
        return d

    def _button_width(self):
        """Add css for button width."""

        if self.button_width == "equal":
            if not self.vertical:
                # set button width to small value, because they will grow to fit the group
                css = f".btn.choice-button-{self.name} {{width: 10px;}} "
            else:
                css = []
            # full-width buttons on small screens
            css += (
                f"@media (max-width: 576px) {{.btn.choice-button-{self.name} {{width: 100%;}}}} "
            )
            self._css_code += [(7, css)]

        elif isinstance(self.button_width, str):
            # the group needs to be switched to growing with its member buttons
            css = f"#{self.name} {{width: auto;}} "
            # and return to 100% with on small screens
            css += f"@media (max-width: 576px) {{#{self.name} {{width: 100%!important;}}}} "

            # now the width of the individual button has an effect
            css += f".btn.choice-button-{self.name} {{width: {self.button_width};}} "
            # and it, too returns to full width on small screens
            css += (
                f"@media (max-width: 576px) {{.btn.choice-button-{self.name} {{width: 100%;}}}} "
            )
            self._css_code += [(7, css)]

        elif isinstance(self.button_width, list):
            if not len(self.button_width) == len(self.choices):
                raise ValueError(
                    "Length of list 'button_width' must equal length of list 'choices'."
                )

            # the group needs to be switched to growing with its member buttons
            css = f"#{self.name} {{width: auto;}} "
            # and return to 100% with on small screens
            css += f"@media (max-width: 576px) {{#{self.name} {{width: 100%!important;}}}}"
            self._css_code += [(7, css)]

            # set width for each individual button
            for w, c in zip(self.button_width, self.choices):
                css = f"#{c.label_id} {{width: {w};}} "
                css += f"@media (max-width: 576px) {{#{c.label_id} {{width: 100%!important;}}}} "
                self._css_code += [(7, css)]

    def _round_corners(self):
        """Adds css for rounded buttons."""

        spec = "border-radius: 1rem;"
        css1 = f"div#{ self.name }.btn-group>label.btn.choice-button {{{spec}}}"
        css2 = f"div#{ self.name }.btn-group-vertical>label.btn.choice-button {{{spec}}}"
        self.add_css(css1)
        self.add_css(css2)

    def _toolbar(self):
        """Adds css for toolbar display instead of separate buttons."""

        not_ = "last", "first"
        margin = "right", "left"

        for exceptn, m in zip(not_, margin):
            n = "0" if m == "right" else "-1px"
            spec = f"margin-{m}: {n}; "
            spec += f"border-top-{m}-radius: 0; "
            spec += f"border-bottom-{m}-radius: 0;"
            css = (
                f"div#{ self.name }.btn-group>.btn.choice-button:not(:{exceptn}-child) {{{spec}}}"
            )
            self._css_code += [(7, css)]

    def _convert_alignment(self):
        if self.vertical:
            if self.align == "center":
                return "align-self-center"
            elif self.align == "left":
                return "align-self-start"
            elif self.align == "right":
                return "align-self-end"
        else:
            return ""

    def prepare_web_widget(self):

        super().prepare_web_widget()

        if self.button_toolbar:
            self._toolbar()

        if self.button_round_corners:
            self._round_corners()

        if not self.button_width == "auto":
            self._button_width()


@inherit_kwargs
class SingleChoiceBar(SingleChoiceButtons):
    """
    A variation of :class:`.SingleChoiceButtons`, which is displayed as
    a toolbar of connected buttons.

    Args:
        *choice_labels: Variable numbers of choice labels. See
            :class:`.ChoiceElement` for details.
        {kwargs}

    Notes:

        - This element saves answers in the form of integers, counting
          up from 1. Take a look at the examples to see how to work with
          user input to a SingleChoice element.
        - The *align* parameter does not affect the alignment of choice
          labels.

    See Also:

        - :class:`.SingleChoiceButtons` is a version of a SingleChoiceBar
          that displays the options in the form of single buttons instead
          of a connected bar.
        - The class :class:`.SubmittingButtons` is a version of
          SingleChoiceButtons that automatically moves the experiment
          to the next page, once the participant clicks on an answer.
        - :class:`.MultipleChoiceButtons` can be used to allow multiple
          answers.

    Examples:
        A simple SingleChoiceBar element::

            import alfred3 as al
            exp = al.Experiment()

            @exp.member
            class Demo(al.Page):
                name = "demo_page"

                def on_exp_access(self):
                    self += al.SingleChoiceBar("Yes", "No", name="c1")

       Accessing the input to a SingleChoiceBar element::

            @exp.member
            class Demo(al.Page):
                name = "demo_page"

                def on_exp_access(self):
                    self += al.SingleChoiceBar("Yes", "No", name="c1")

            @exp.member
            class Show(al.Page):

                def on_first_show(self):
                    c1_answer = self.exp.values["c1] # access value
                    self += al.Text(f"Your answer was: {{c1_answer}}")
    """

    # Documented at :class:`.SingleChoiceButtons`
    button_group_class = "choice-button-bar"

    # Documented at :class:`.SingleChoiceButtons`
    button_toolbar = True


@inherit_kwargs
class MultipleChoiceButtons(MultipleChoice, SingleChoiceButtons):
    """
    A prettier :class:`.MultipleChoice` element with buttons instead of
    checkbox inputs.

    To make them distinct from single choice buttons, multiple choice
    buttons don't have rounded corners by default.

    Args:
        *choice_labels: Variable numbers of choice labels. See
            :class:`.ChoiceElement` for details.
        min, max: Minimum (maximum) number of choices that need to be
            selected, if any are selected (does not imply
            *force_input=True*).
        select_hint: Hint to be displayed, if the requirement of
            minimum or maximum number of selected fields is not reached.
            Defaults to the experiment-wide value specified in
            config.conf.
        default: Can be a single integer, or a list of integers which
            indicate the choices that should be selected by default.
            Counting starts at 1.

        {kwargs}

    Notes:
        This element saves and returns not a single value, but a
        dictionary of values. Each choice is represented by a key, and
        the corresponding value is *True*, if the choice was selected and
        *False* otherwise.

        The keys are of the form ``choicei``, where ``i`` is a placeholer
        for the number of the choice, i.e. ``choice1`` for the first choice.

    See Also:
        - See :class:`.MultipleChoice` and :class:`.MultipleChoiceBar`
          for nice-looking buttons and a button-bar of multiple choices.
        - See :class:`.MultipleChoiceList` for a a list that allows
          multiple selections.
        - See :class:`.SingleChoice`, :class:`.SingleChoiceButtons`, and
          :class:`.SingleChoiceBar` for single choice elements.
        - See :class:`.SubmittingButtons` for single choice buttons
          that trigger a forward move on click.

    Examples:
        Multiple choice buttons::

            import alfred3 as al
            exp = al.Experiment()

            @exp.member
            class Demo(al.Page):

                def on_exp_access(self):
                    self += al.MultipleChoiceButtons("Yes", "No", "Maybe", name="m1")

        Accessing the input to a MultipleChoiceButtons element::

            import alfred3 as al
            exp = al.Experiment()

            @exp.member
            class Demo(al.Page):

                def on_exp_access(self):
                    self += al.MultipleChoiceButtons("a", "b", "c", toplab="Choose one or more", name="c1")

            @exp.member
            class Show(al.Page):

                def on_first_show(self):
                    choices = self.exp.values.get("c1")
                    self += al.Text(f"Your answer is saved like this: {{choices}}")

    """

    def __init__(self, *choice_labels, button_round_corners: bool = False, **kwargs):
        super().__init__(*choice_labels, button_round_corners=button_round_corners, **kwargs)


@inherit_kwargs
class MultipleChoiceBar(MultipleChoiceButtons):
    """
    A variation of :class:`.MultipleChoiceButtons`, which is displayed as
    a toolbar of connected buttons.

    Args:
        *choice_labels: Variable numbers of choice labels. See
            :class:`.ChoiceElement` for details.
        {kwargs}

    Notes:
        This element saves and returns not a single value, but a
        dictionary of values. Each choice is represented by a key, and
        the corresponding value is *True*, if the choice was selected and
        *False* otherwise.

        The keys are of the form ``choicei``, where ``i`` is a placeholer
        for the number of the choice, i.e. ``choice1`` for the first choice.

    See Also:
        - See :class:`.MultipleChoice` and :class:`.MultipleChoiceButtons`
          for nice-looking buttons and a button-bar of multiple choices.
        - See :class:`.SingleChoice`, :class:`.SingleChoiceButtons`, and
          :class:`.SingleChoiceBar` for single choice elements.
        - See :class:`.SubmittingButtons` for single choice buttons
          that trigger a forward move on click.

    Examples:
        A multiple choice bar with three options::

            import alfred3 as al
            exp = al.Experiment()

            @exp.member
            class Demo(al.Page):
                name = "demo_page"

                def on_exp_access(self):
                    self += al.MultipleChoiceBar("Yes", "No", "Maybe", name="m1")

        Accessing the input to a MultipleChoiceBar element::

            import alfred3 as al
            exp = al.Experiment()

            @exp.member
            class Demo(al.Page):

                def on_exp_access(self):
                    self += al.MultipleChoiceBar("a", "b", "c", toplab="Choose one or more", name="c1")

            @exp.member
            class Show(al.Page):

                def on_first_show(self):
                    choices = self.exp.values.get("c1")
                    self += al.Text(f"Your answer is saved like this: {{choices}}")

    """

    # Documented at :class:`.SingleChoiceButtons
    button_group_class: str = "choice-button-bar"

    # Documented at :class:`.SingleChoiceButtons
    button_toolbar: bool = True

    # Documented at :class:`.SingleChoiceButtons
    button_round_corners: bool = False


@inherit_kwargs(exclude=["*choice_labels"])
class SelectPageList(SingleChoiceList):
    """
    A :class:`.SingleChoiceList`, automatically filled with page names.

    Args:
        scope: Can be 'exp', or a section name. If *scope* is 'exp', all
            pages in the experiment are listed as choices. If *scope* is
            a section name, all pages in that section are listed.
        include_self: Whether to include the current page in the list,
            if it is in scope.
        check_jumpto: If *True* (default), pages that cannot be jumped
            to will be marked as disabled options. The evaluation is
            based on the :attr:`.Section.allow_jumpto` attribute of
            each page's direct parent section (and only that section).
        check_jumpfrom: If *True*, the element will check, if the
            current page can be left via jump. If not, all pages in the
            list will be marked as disabled options.
        show_all_in_scope: If *True* (default), all pages in the scope
            will be shown, including those that cannot be jumped to.
        display_page_name: If *True*, the page name will be displayed
            in the select list. Defaults to *True*.
        {kwargs}

    Notes:
        This is mostly a utility element for the implementation of
        :class:`.JumpList`.

    Examples:

        Minimal example::

            import alfred3 as al
            exp = al.Experiment()

            @exp.member
            class Demo1(al.Page):
                name = "demo1"

                def on_exp_access(self):
                    self += al.SelectPageList(name="select_page")

            @exp.member()
            class Target(al.Page):
                name = "demo2"

    """

    def __init__(
        self,
        scope: str = "exp",
        include_self: bool = False,
        check_jumpto: bool = True,
        check_jumpfrom: bool = True,
        show_all_in_scope: bool = True,
        display_page_name: bool = True,
        **kwargs,
    ):
        super().__init__(**kwargs)
        self.scope = scope
        self.check_jumpto = check_jumpto
        self.check_jumpfrom = check_jumpfrom
        self.show_all_in_scope = show_all_in_scope
        self.include_self = include_self
        self.display_page_name = display_page_name

    def _determine_scope(self) -> List[str]:
        """
        Determines, which pages belong to the scope of the element *and*
        should appear in the dropdown.

        Returns:
            List[str]: List of page names that are in the elements scope
                and should be shown in the dropdown.
        """

        if self.scope in ["experiment", "exp"]:
            scope = list(self.experiment.root_section.members["_content"].all_pages.values())
        else:
            try:
                target_section = self.experiment.root_section.all_subsections[self.scope]
                scope = list(target_section.all_pages.values())
            except AttributeError:
                raise AlfredError("Parameter 'scope' must be a section name or 'exp'.")

        choice_labels = []
        if not self.show_all_in_scope:
            for page in scope:
                if page.section.allow_jumpto and page.should_be_shown:
                    choice_labels.append(page.name)
        else:
            choice_labels = [page.name for page in scope]

        if not self.include_self:
            try:
                choice_labels.remove(self.name)
            except ValueError:
                self.log.debug(
                    "ValueError ignored in PageList while trying to remove self from the list of choice labels."
                )
                pass

        return choice_labels

    def define_choices(self) -> List[_Choice]:

        choices = []
        for i, page_name in enumerate(self.choice_labels, start=1):
            choice = _Choice()

            choice.label = self._choice_label(page_name)
            choice.type = "radio"
            choice.value = page_name
            choice.name = self.name
            choice.id = f"choice{i}-{self.name}"
            choice.label_id = f"{choice.id}-lab"
            choice.disabled = True if self.disabled else self._jump_forbidden(page_name)
            choice.checked = self._determine_check(i) if not choice.disabled else False
            choice.css_class = f"choice-button choice-button-{self.name}"

            choices.append(choice)

        return choices

    def _jump_forbidden(self, page_name: str) -> bool:
        """
        Returns:
            bool: True, if jumping to the target page or from the
            current page is forbidden. Also True, if the target page
            should not be shown.
        """
        target_page = self.experiment.root_section.all_pages[page_name]

        conditions = [True]  # list of conditions. True means that jumping is allowed

        # disable choice if the target page can't be jumped to
        if self.check_jumpto:
            jump_allowed = target_page.section.allow_jumpto
            conditions.append(jump_allowed)

        # disable choice if self can't be jumped from
        if self.check_jumpfrom:
            jump_allowed = self.page.section.allow_jumpfrom
            conditions.append(jump_allowed)

        conditions.append(target_page.should_be_shown)

        return not all(conditions)

    def _choice_label(self, page_name: str) -> str:
        """
        Returns:
            str: A shortened version of the *page* name, if its length
            exceeds 35 characters.
        """
        target_page = self.experiment.root_section.all_pages[page_name]
        # shorten page title for nicer display
        page_title = target_page.title
        if len(page_title) > 35:
            page_title = page_title[:35] + "..."
        pname = f" (name='{page_name}')" if self.display_page_name else ""
        return f"{page_title}" + pname

    def _determine_check(self, i: int) -> bool:
        """
        For a given choice option, this method determines, whether it
        should be marked as checked by default.

        If the experiment is started in debug mode, the current page is
        marked as checked.

        Returns:
            bool: *True*, if the choice option with index *i* should be
            checked.

        """

        # set default value
        if self.default == i:
            checked = True
        elif self.input == self.choice_labels[i - 1]:
            checked = True
        elif self.debug_enabled and i == 1:
            checked = True
        else:
            checked = False

        if self.experiment.config.getboolean("general", "debug"):
            current_page = self.experiment.movement_manager.current_page
            checked = i == (self.choice_labels.index(current_page.name) + 1)

        return checked

    def prepare_web_widget(self):

        self.choice_labels = self._determine_scope()
        self.choices = self.define_choices()


<<<<<<< HEAD
@inherit_kwargs
class HiddenInput(InputElement):
    """
    Provides a hidden entry field.

    Args:
        {kwargs}

    Examples:
        ::
=======

@inherit_kwargs
class DateEntry(InputElement):
    """
    An element for date entry.

    Args:
        default (str): Default date, provided as a string in YYYY-MM-DD
            format. If *None* (default), the current date will be used.
        min (str): Minimum date, provided as a string in YYYY-MM-DD
            format.
        max (str): Maximum date, provided as a string in YYYY-MM-DD
            format.
        {kwargs}
    
    Examples:
        Minimum example::
>>>>>>> 33862210

            import alfred3 as al
            exp = al.Experiment()

            @exp.member
            class Demo(al.Page):
<<<<<<< HEAD
                name = "demo"

                def on_exp_access(self):
                    self += al.HiddenInput(name="hi1", default="fixed")

    """

    base_template = jinja_env.get_template("html/EmptyElement.html.j2")
    element_template = jinja_env.get_template("html/HiddenInputElement.html.j2")
=======
                def on_exp_access(self):
                    self += al.DateEntry(default="2022-01-17", name="demo_date")
    """
    element_template = jinja_env.get_template("html/DateEntryElement.html.j2")

    def __init__(self, default: str = None, min: str = None, max: str = None, **kwargs):
        super().__init__(**kwargs)
        self.default = self.validate_date(default) if default is not None else ""
        self.min = self.validate_date(min) if min is not None else ""
        self.max = self.validate_date(max) if max is not None else ""
    
    @staticmethod
    def validate_date(date: str):
        datetime.strptime(date, "%Y-%m-%d")
        return date
    
    @property
    def template_data(self):
        d = super().template_data
        d["min"] = self.min
        d["max"] = self.max
        d["default"] = self.default
        return d



@inherit_kwargs
class TimeEntry(InputElement):
    """
    An element for time entry.

    Args:
        default (str): Default time, provided as a string in HH:MM
            format. If *None* (default), the element will display a
            greyed-out time of "12:30".
        min (str): Minimum time, provided as a string in HH:MM
            format.
        max (str): Maximum time, provided as a string in HH:MM
            format.
        {kwargs}
    
    Examples:
        Minimum example::

            import alfred3 as al
            exp = al.Experiment()

            @exp.member
            class Demo(al.Page):
                def on_exp_access(self):
                    self += al.TimeEntry(default="14:30", name="demo_time")
    """

    element_template = jinja_env.get_template("html/TimeEntryElement.html.j2")

    def __init__(self, default: str = None, min: str = None, max: str = None, **kwargs):
        super().__init__(**kwargs)
        self.default = self.validate_time(default) if default is not None else ""
        self.min = self.validate_time(min) if min is not None else ""
        self.max = self.validate_time(max) if max is not None else ""
    
    @staticmethod
    def validate_time(time: str):
        datetime.strptime(time, "%H:%M")
        return time
    
    @property
    def template_data(self):
        d = super().template_data
        d["min"] = self.min
        d["max"] = self.max
        d["default"] = self.default
        return d
>>>>>>> 33862210
<|MERGE_RESOLUTION|>--- conflicted
+++ resolved
@@ -2076,7 +2076,6 @@
         self.choices = self.define_choices()
 
 
-<<<<<<< HEAD
 @inherit_kwargs
 class HiddenInput(InputElement):
     """
@@ -2086,8 +2085,23 @@
         {kwargs}
 
     Examples:
-        ::
-=======
+        Minimum example::
+        
+            import alfred3 as al
+            exp = al.Experiment()
+
+            @exp.member
+            class Demo(al.Page):
+                name = "demo"
+
+                def on_exp_access(self):
+                    self += al.HiddenInput(name="hi1", default="fixed")
+
+    """
+
+    base_template = jinja_env.get_template("html/EmptyElement.html.j2")
+    element_template = jinja_env.get_template("html/HiddenInputElement.html.j2")
+
 
 @inherit_kwargs
 class DateEntry(InputElement):
@@ -2105,24 +2119,14 @@
     
     Examples:
         Minimum example::
->>>>>>> 33862210
-
-            import alfred3 as al
-            exp = al.Experiment()
-
-            @exp.member
-            class Demo(al.Page):
-<<<<<<< HEAD
+            
+            import alfred3 as al
+            exp = al.Experiment()
+
+            @exp.member
+            class Demo(al.Page):
                 name = "demo"
 
-                def on_exp_access(self):
-                    self += al.HiddenInput(name="hi1", default="fixed")
-
-    """
-
-    base_template = jinja_env.get_template("html/EmptyElement.html.j2")
-    element_template = jinja_env.get_template("html/HiddenInputElement.html.j2")
-=======
                 def on_exp_access(self):
                     self += al.DateEntry(default="2022-01-17", name="demo_date")
     """
@@ -2195,5 +2199,4 @@
         d["min"] = self.min
         d["max"] = self.max
         d["default"] = self.default
-        return d
->>>>>>> 33862210
+        return d