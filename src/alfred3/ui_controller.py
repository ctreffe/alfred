--- conflicted
+++ resolved
@@ -409,12 +409,6 @@
         page = self.experiment.movement_manager.current_page
         page.prepare_web_widget()
 
-<<<<<<< HEAD
-        code = self.code(page=page)
-        
-
-=======
->>>>>>> 934c9e81
         d = {**self.config}
 
         d["code"] = self.code(page=page)
