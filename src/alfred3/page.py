# -*- coding:utf-8 -*-

"""
.. moduleauthor:: Paul Wiemann <paulwiemann@gmail.com>
"""
from __future__ import absolute_import

import time
import logging
import string
from abc import ABCMeta, abstractproperty, abstractmethod, ABC
from builtins import object, str
from functools import reduce
from pathlib import Path
from typing import Union

from future.utils import with_metaclass

from . import element, alfredlog
from . import element_responsive as relm
from . import saving_agent
from ._core import ExpMember
from ._helper import _DictObj
from .element import Element, ExperimenterMessages, TextElement, WebElementInterface, InputElement
from .exceptions import AlfredError


class PageCore(ExpMember):
    def __init__(
        self, minimum_display_time=0, minimum_display_time_msg=None, values: dict = {}, **kwargs,
    ):
        self._minimum_display_time = minimum_display_time
        self._minimum_display_time_msg = minimum_display_time_msg

        self._data = {}
        self._is_closed = False
        self._show_corrective_hints = False
        self.show_times = []
        self.hide_times = []

        super(PageCore, self).__init__(**kwargs)

        if not isinstance(values, dict):
            raise TypeError("The parameter 'values' requires a dictionary as input.")
        self.values = _DictObj(values)

    def added_to_experiment(self, experiment):
        if not isinstance(self, WebPageInterface):
            raise TypeError(
                "%s must be an instance of %s"
                % (self.__class__.__name__, WebPageInterface.__name__)
            )

        super(PageCore, self).added_to_experiment(experiment)

        if self.experiment.config.getboolean("general", "debug"):
            if self.experiment.config.getboolean("debug", "disable_minimum_display_time"):
                self._minimum_display_time = 0

    @property
    def minimum_display_time_msg(self):
        msg = self._minimum_display_time_msg
        if msg is not None:
            return msg
        else:
            return self.experiment.config.get("messages", "minimum_display_time")
    
    @property
    def show_thumbnail(self):
        return True

    @property
    def show_corrective_hints(self):
        return self._show_corrective_hints

    @show_corrective_hints.setter
    def show_corrective_hints(self, b):
        self._show_corrective_hints = bool(b)

    @property
    def is_closed(self):
        return self._is_closed

    @property
    def data(self):
        data = super(PageCore, self).data
        data.update(self._data)
        return data
    
    @property
    def has_been_shown(self) -> bool:
        return self._has_been_shown

    def _on_showing_widget(self):
        """
        Method for internal processes on showing Widget
        """
        self.show_times.append(time.time())

        if not self._has_been_shown:
            self.on_first_show()

        self.on_showing_widget()
        self.on_showing()
        self.on_each_show()

        self._has_been_shown = True

    def on_showing_widget(self):
        """**DEPRECATED**: Hook for code that is meant to be executed 
        *every time* the page is shown.
        
        .. note::
            **Note**: on_showing_widget is deprecated and will be 
            removed in future releases. Please use one of the 
            replacements:

            - on_first_show
            - on_each_show
        """
        pass

    def on_showing(self):
        """**DEPRECATED**: Hook for code that is meant to be executed 
        *every time* the page is shown.

        .. note::
            **Note**: on_showing is deprecated and will be removed in
            future releases. Please use one of the replacements:

            - on_first_show
            - on_each_show
        """
        pass

    def on_first_show(self):
        """Hook for code that is meant to be executed when a page is
        shown for the first time.

        This is your go-to-hook, if you want to have access to data 
        from other pages within the experiment, and your code is meant
        to be executed only once (i.e. the first time a page is shown).

        *New in v1.4.*
        """
        pass

    def on_each_show(self):
        """Hook for code that is meant to be executed *every time* the 
        page is shown.

        *New in v1.4.*
        """
        pass

    def _on_hiding_widget(self):
        """
        Method for internal processes on hiding Widget
        """
        self.hide_times.append(time.time())

        if not self._has_been_hidden:
            self.on_first_hide()

        self.on_hiding_widget()
        self.on_hiding()
        self.on_each_hide()

        self._has_been_hidden = True
        
        self.save_data()

    def on_hiding_widget(self):
        """**DEPRECATED**: Hook for code that is meant to be executed 
        *every time* the page is hidden.

        .. note::
            **Note**: on_hiding_widget is deprecated and will be removed
            in future releases. Please use one of the replacements:

            - on_first_hide
            - on_each_hide
            - on_close
        """
        pass

    def on_hiding(self):
        """**DEPRECATED**: Hook for code that is meant to be executed 
        *every time* the page is hidden.

        .. note::
            **Note**: on_hiding is deprecated and will be removed in
            future releases. Please use one of the replacements:

            - on_first_hide
            - on_each_hide
            - on_close
        """
        pass

    def on_first_hide(self):
        """Hook for code that is meant to be executed only once, when
        the page is hidden for the first time, **before** saving the
        page's data.

        .. note: **Important**: Note the difference to :meth:`on_close`, which is
        executed upon final submission of the page's data. When using
        :meth:`on_first_hide`, subject input can change (e.g., when a
        subject revists a page and changes his/her input).

        *New in v1.4.*
        """
        pass

    def on_each_hide(self):
        """Hook for code that is meant to be executed *every time* 
        the page is hidden, **before** saving the page's data.

        *New in v1.4*
        """
        pass

    def on_close(self):
        """Hook for code that is meant to be executed when a page is 
        closed, **before** saving the page's data.

        This is your go-to-hook, if you want to have the page execute 
        this code only once, when submitting the data from a page. After
        a page is closed, there can be no more changes to subject input.
        This is the most important difference of :meth:`on_close` from
        :meth:`on_first_hide` and :meth`on_each_hide`.

        *New in v1.4*
        """
        pass

    def on_exp_access(self):
        """Hook for code that is meant to be executed as soon as a page 
        is added to an experiment.
        
        This is your go-to-hook, if you want to have access to the 
        experiment, but don't need access to data from other pages.

        .. note::
            Compared to :meth:`on_first_show`, this method gets executed
            earlier, i.e. during experiment generation, while 
            :meth:`on_first_show` is executed on runtime.
        
        .. note::
            Internally, the hook is executed at the end of the 
            :class:`CoreCompositePage`'s added_to_experiment method,
            not the :class:`PageCore`'s.

        *New in v1.4*
        """
        pass

    def close_page(self):
        if not self.allow_closing:
            raise AlfredError()

        self.on_close()
        self._is_closed = True

    @property
    def allow_closing(self):
        return True

    def can_display_corrective_hints_in_line(self):
        return False

    def corrective_hints(self):
        """
        returns a list of corrective hints

        :rtype: list of unicode strings
        """
        return []

    def allow_leaving(self, direction):
        if not self.allow_closing:
            self.show_corrective_hints = True
            return False

        # check minimum display time
        mintime = self._minimum_display_time
        if time.time() - self.show_times[0] < mintime:
            msg = self.minimum_display_time_msg.replace("${mdt}", str(mintime))
            self.exp.message_manager.post_message(msg)
            return False
        
        return True


    def save_data(self, level: int = 1, sync: bool = False):
        """Saves current experiment data.
        
        Collects the current experimental data and calls the 
        experiment's main SavingAgentController to save the data with
        all SavingAgents.

        Args: 
            level: Level of the saving task. High level means high 
                importance. If the level is below a SavingAgent's 
                activation level, that agent will not be used for 
                processing this task. Defaults to 1.
            sync: If True, the saving task will be prioritised and the
                experiment will pause until the task was fully completed.
                Should be used carefully. Defaults to False.
        """
        if not self._experiment.data_saver.main.agents and not self._experiment.config.getboolean(
            "general", "debug"
        ):
            self.log.warning("No saving agents available.")
        data = self._experiment.data_manager.get_data()
        self._experiment.data_saver.main.save_with_all_agents(data=data, level=level, sync=sync)

    def __str__(self):
        return f"{type(self).__name__}(name='{self.name}')"


class WebPageInterface(with_metaclass(ABCMeta, object)):
    def prepare_web_widget(self):
        """Wird aufgerufen bevor das die Frage angezeigt wird, wobei jedoch noch
        Nutzereingaben zwischen aufruf dieser funktion und dem anzeigen der
        Frage kmmen koennen. Hier sollte die Frage, von
        noch nicht gemachten user Eingaben unabhaengige und rechenintensive
        verbereitungen fuer das anzeigen des widgets aufrufen. z.B. generieren
        von grafiken"""
        pass

    @abstractproperty
    def web_widget(self):
        pass

    @property
    def web_thumbnail(self):
        return None

    @property
    def css_code(self):
        return []

    @property
    def css_urls(self):
        return []

    @property
    def js_code(self):
        return []

    @property
    def js_urls(self):
        return []

    def set_data(self, dictionary):
        pass


class CoreCompositePage(PageCore):
    def __init__(self, elements=None, **kwargs):
        super(CoreCompositePage, self).__init__(**kwargs)

        self.elements = {}
        
        self._element_list = []
        self._element_dict = {}
        self._element_name_counter = 1
        self._thumbnail_element = None
        if elements is not None:
            if not isinstance(elements, list):
                raise TypeError
            for elmnt in elements:
                self.append(elmnt)

    @property
    def input_elements(self) -> dict:
        """Dict of all input elements on this page.

        Does not evaluate whether an input element should be shown or
        not, because that might change over the course of an experiment.
        """

        input_elements = {}
        for name, el in self.elements.items():
            if isinstance(el, (relm.InputElement, element.InputElement)):
                input_elements[name] = el
        return input_elements
    
    @property
    def filled_input_elements(self) -> dict:
        """Dict of all input elements on this page with non-empty data attribute.
        """

        return {name: el for name, el in self.input_elements.items() if el.data}

    @property
    def element_dict(self):
        return self._element_dict

    def add_element(self, element):

        self.log.warning("page.add_element() is deprecated. Use page.append() instead.")

        self.append(element)

    def add_elements(self, *elements):
        self.log.warning("page.add_elements() is deprecated. Use page.append() instead.")

        for elmnt in elements:
            self.append(elmnt)

    def append(self, *elements):
        for elmnt in elements:
            if not isinstance(elmnt, (Element, relm.Element)):
                raise TypeError(f"Can only append elements to pages, not '{type(elmnt).__name__}'")

            self._element_list.append(elmnt)
            elmnt.added_to_page(self)

            if elmnt.name in self._element_dict:
                raise ValueError("Element name must be unique on Page.")
            
            if elmnt.name in self.__dict__:
                raise ValueError((f"Element name '{elmnt.name}' is also an attribute of {self}." 
            "Please choose a different name."))

            self._element_dict[elmnt.name] = elmnt

            self.elements[elmnt.name] = elmnt


    def generate_element_name(self, element):
        i = self._element_name_counter
        c = element.__class__.__name__
        self._element_name_counter += 1

<<<<<<< HEAD
        return f"{self.name}_{c}_{i}"
=======
        return f"P_{self.name}_{c}_{i}"
>>>>>>> 934c9e81

    def __iadd__(self, other):
        self.append(other)
        return self
    
    # def __getattr__(self, name):
    #     """Enables element access via dot notation."""
    #     if name in self.element_dict:
    #         return self.element_dict[name]

    @property
    def element_list(self):
        return self._element_list
    
    def added_to_experiment(self, experiment):
        super().added_to_experiment(experiment)
        for element in self._element_list:
            element.added_to_experiment(experiment)
        self.on_exp_access()

    @property
    def allow_closing(self):
        return all([el.validate_data() for el in self.elements.values()])

    def close(self):
        self.close_page()

    def close_page(self):
        super(CoreCompositePage, self).close_page()

        for elmnt in self._element_list:
            if isinstance(elmnt, relm.InputElement):
                elmnt.disabled = True
            elif isinstance(elmnt, Element):
                elmnt.enabled = False

    @property
    def data(self):
        data = super(CoreCompositePage, self).data
        for elmnt in self._element_list:
            data.update(elmnt.data)

        data["tree"] = self.short_tree

        return data

    @property
    def codebook_data(self):
        data = {}
        for el in self._element_list:
            try:
                data.update(el.codebook_data)
            except AttributeError:
                pass
        return data

    @property
    def can_display_corrective_hints_in_line(self):
        return reduce(
            lambda b, element: b and element.can_display_corrective_hints_in_line,
            self._element_list,
            True,
        )

    @property
    def show_corrective_hints(self):
        return self._show_corrective_hints

    @show_corrective_hints.setter
    def show_corrective_hints(self, b):
        b = bool(b)
        self._show_corrective_hints = b
        for elmnt in self._element_list:
            elmnt.show_corrective_hints = b

    @property
    def corrective_hints(self):
        # only display hints if property is True
        if not self.show_corrective_hints:
            return []

        # get corrective hints for each element
        list_of_lists = []

        for elmnt in self._element_list:
            if not elmnt.can_display_corrective_hints_in_line and elmnt.corrective_hints:
                list_of_lists.append(elmnt.corrective_hints)

        # flatten list
        return [item for sublist in list_of_lists for item in sublist]

    def set_data(self, dictionary):
        for elmnt in self._element_list:
            elmnt.set_data(dictionary)


class WebCompositePage(CoreCompositePage, WebPageInterface):
    def __init__(self, *args, **kwargs):
        super().__init__(*args, **kwargs)

        self._fixed_width = None
        if kwargs.get("fixed_width"):
            self.fixed_width = kwargs.get("fixed_width")

        self._responsive_width = None
        if kwargs.get("responsive_width"):
            self.responsive_width = kwargs.get("responsive_width")

        self._header_color = None
        if kwargs.get("header_color"):
            self.header_color = kwargs.get("header_color")

        self._background_color = None
        if kwargs.get("background_color"):
            self.background_color = kwargs.get("background_color")

    @property
    def fixed_width(self):
        return self._fixed_width

    @fixed_width.setter
    def fixed_width(self, value):
        self._fixed_width = value

    @property
    def responsive_width(self):
        return self._responsive_width

    @responsive_width.setter
    def responsive_width(self, value):
        self._responsive_width = value

    @property
    def header_color(self):
        return self._header_color

    @header_color.setter
    def header_color(self, value):
        self._header_color = value

    @property
    def background_color(self):
        return self._background_color

    @background_color.setter
    def background_color(self, value):
        self._background_color = value

    def _parse_responsive_width(self, width):
        return [x.strip() for x in width.split(",")]

    def _responsive_media_query(self, width):
        if len(width) > 4:
            raise ValueError("The option 'responsive_width' can only define up to four widths.")

        if len(width) < 4:
            for _ in range(4 - len(width)):
                width.append(width[-1])

        screen_size = [576, 768, 992, 1200]
        t = string.Template(
            "@media (min-width: ${screen}px) {.responsive-width { width: ${w}%; max-width: none;}}"
        )
        out = []
        for i, w in enumerate(width):
            out.append(t.substitute(screen=screen_size[i], w=w))
        return " ".join(out)

    def prepare_web_widget(self):
        self._on_showing_widget()

        for elmnt in self._element_list:
            elmnt.prepare()

    def added_to_experiment(self, experiment):
        super().added_to_experiment(experiment)
        self._set_width()
        self._set_color()

    def _set_width(self):
        if self.experiment.config.getboolean("layout", "responsive"):

            if self.responsive_width:
                w = self._parse_responsive_width(self.responsive_width)
                self += relm.Style(code=self._responsive_media_query(w))

            elif self.experiment.config.get("layout", "responsive_width"):
                config_width = self.experiment.config.get("layout", "responsive_width")
                w = self._parse_responsive_width(config_width)
                self += relm.Style(code=self._responsive_media_query(w))

        elif not self.fixed_width:
            w = self.experiment.config.get("layout", "fixed_width")
            self += relm.Style(code=f".fixed-width {{ width: {w}; }}")
            self += relm.Style(code=f".min-width {{ min-width: {w}; }}")

        else:
            self += relm.Style(code=f".fixed-width {{ width: {self.fixed_width}; }}")
            self += relm.Style(code=f".min-width {{ min-width: {self.fixed_width}; }}")

    def _set_color(self):
        if self.header_color:
            self += relm.Style(code=f".logo-bg {{background-color: {self.header_color};}}")

        elif self.experiment.config.get("layout", "header_color", fallback=False):
            c = self.experiment.config.get("layout", "header_color", fallback=False)
            self += relm.Style(code=f".logo-bg {{background-color: {c};}}")

        if self.background_color:
            self += relm.Style(code=f"body {{background-color: {self.background_color};}}")

        elif self.experiment.config.get("layout", "background_color", fallback=False):
            c = self.experiment.config.get("layout", "background_color", fallback=False)
            self += relm.Style(code=f"body {{background-color: {c};}}")

    @property
    def web_widget(self):
        html = ""

        for elmnt in self._element_list:
            if elmnt.web_widget != "" and elmnt.should_be_shown:
                html = (
                    html
                    + (
                        '<div class="row with-margin"><div id="elid-%s" class="element">'
                        % elmnt.name
                    )
                    + elmnt.web_widget
                    + "</div></div>"
                )

        return html

    @property
    def web_thumbnail(self):
        """
        gibt das thumbnail von self._thumbnail_element oder falls self._thumbnail_element nicht gesetzt, das erste thumbnail eines elements aus self._element_list zurueck.

        .. todo:: was ist im fall, wenn thumbnail element nicht gestzt ist? anders verhalten als jetzt???

        """
        if not self.show_thumbnail:
            return None

        if self._thumbnail_element:
            return self._thumbnail_element.web_thumbnail
        else:
            for elmnt in self._element_list:
                if elmnt.web_thumbnail and elmnt.should_be_shown:
                    return elmnt.web_thumbnail
            return None

    @property
    def css_code(self):
        return reduce(lambda l, element: l + element.css_code, self._element_list, [])

    @property
    def css_urls(self):
        return reduce(lambda l, element: l + element.css_urls, self._element_list, [])

    @property
    def js_code(self):
        return reduce(lambda l, element: l + element.js_code, self._element_list, [])

    @property
    def js_urls(self):
        return reduce(lambda l, element: l + element.js_urls, self._element_list, [])


class CompositePage(WebCompositePage):
    pass


class Page(WebCompositePage):
    pass


class WidePage(Page):
    responsive_width = "85, 75, 75, 70"


class PagePlaceholder(PageCore, WebPageInterface):
    def __init__(self, ext_data={}, **kwargs):
        super(PagePlaceholder, self).__init__(**kwargs)

        self._ext_data = ext_data

    @property
    def web_widget(self):
        return ""

    @property
    def data(self):
        data = super(PageCore, self).data
        data.update(self._ext_data)
        return data

    @property
    def should_be_shown(self):
        return False

    @should_be_shown.setter
    def should_be_shown(self, b):
        pass

    @property
    def is_jumpable(self):
        return False

    @is_jumpable.setter
    def is_jumpable(self, is_jumpable):
        pass


class DemographicPage(CompositePage):
    def __init__(
        self, instruction=None, age=True, sex=True, course_of_studies=True, semester=True, **kwargs
    ):
        super(DemographicPage, self).__init__(**kwargs)

        if instruction:
            self.append(element.TextElement(instruction))
        self.append(element.TextElement("Bitte gib deine persönlichen Datein ein."))
        if age:
            self.append(element.TextEntryElement("Dein Alter: ", name="age"))

        if sex:
            self.append(element.TextEntryElement("Dein Geschlecht: ", name="sex"))

        if course_of_studies:
            self.append(
                element.TextEntryElement(
                    instruction="Dein Studiengang: ", name="course_of_studies"
                )
            )

        if semester:
            self.append(
                element.TextEntryElement(instruction="Dein Fachsemester ", name="semester")
            )


class AutoHidePage(CompositePage):
    def __init__(self, on_hiding=False, on_closing=True, **kwargs):
        super(AutoHidePage, self).__init__(**kwargs)

        self._on_closing = on_closing
        self._on_hiding = on_hiding

    def on_hiding_widget(self):
        if self._on_hiding:
            self.should_be_shown = False

    def close_page(self):
        super(AutoHidePage, self).close_page()
        if self._on_closing:
            self.should_be_shown = False


class ExperimentFinishPage(CompositePage):
    def on_showing_widget(self):
        if "first_show_time" not in self._data:
            exp_title = TextElement("Informationen zur Session:", font="big")

            exp_infos = (
                '<table style="border-style: none"><tr><td width="200">Experimentname:</td><td>'
                + self._experiment.name
                + "</td></tr>"
            )
            exp_infos = (
                exp_infos
                + "<tr><td>Experimenttyp:</td><td>"
                + self._experiment.type
                + "</td></tr>"
            )
            exp_infos = (
                exp_infos
                + "<tr><td>Experimentversion:</td><td>"
                + self._experiment.version
                + "</td></tr>"
            )
            exp_infos = (
                exp_infos
                + "<tr><td>Experiment-ID:</td><td>"
                + self._experiment.exp_id
                + "</td></tr>"
            )
            exp_infos = (
                exp_infos
                + "<tr><td>Session-ID:</td><td>"
                + self._experiment.session_id
                + "</td></tr>"
            )
            exp_infos = (
                exp_infos
                + "<tr><td>Log-ID:</td><td>"
                + self._experiment.session_id[:6]
                + "</td></tr>"
            )
            exp_infos = exp_infos + "</table>"

            exp_info_element = TextElement(exp_infos)

            self.append(exp_title, exp_info_element, ExperimenterMessages())

        super(ExperimentFinishPage, self).on_showing_widget()


class HeadOpenSectionCantClose(CompositePage):
    def __init__(self, **kwargs):
        super(HeadOpenSectionCantClose, self).__init__(**kwargs)

        self.append(
            element.TextElement(
                "Nicht alle Fragen konnten Geschlossen werden. Bitte korrigieren!!!<br /> Das hier wird noch besser implementiert"
            )
        )


class BlankPage(Page):
    """A normal page, but all navigation buttons are removed."""

    def added_to_experiment(self, experiment):
        super().added_to_experiment(experiment)
        self += relm.Style("#page-navigation {display: none;}")

####################
# Page Mixins
####################


class WebTimeoutMixin(object):
    def __init__(self, timeout, **kwargs):
        super(WebTimeoutMixin, self).__init__(**kwargs)

        self._end_link = "unset"
        self._run_timeout = True
        self._timeout = timeout

    def added_to_experiment(self, experiment):
        super(WebTimeoutMixin, self).added_to_experiment(experiment)
        self._end_link = self._experiment.user_interface_controller.add_callable(self.callback)

        if self._experiment.config.getboolean("general", "debug"):
            if self._experiment.config.getboolean("debug", "reduce_countdown"):
                self._timeout = self._experiment.config.getint("debug", "reduced_countdown_time")

    def callback(self, *args, **kwargs):
        self._run_timeout = False
        self._experiment.user_interface_controller.update_with_user_input(kwargs)
        return self.on_timeout(*args, **kwargs)

    def on_hiding_widget(self):
        self._run_timeout = False
        super(WebTimeoutMixin, self).on_hiding_widget()

    def on_timeout(self, *args, **kwargs):
        pass

    @property
    def js_code(self):
        code = (
            5,
            """
            $(document).ready(function(){
                var start_time = new Date();
                var timeout = %s;
                var action_url = '%s';

                var update_counter = function() {
                    var now = new Date();
                    var time_left = timeout - Math.floor((now - start_time) / 1000);
                    if (time_left < 0) {
                        time_left = 0;
                    }
                    $(".timeout-label").html(time_left);
                    if (time_left > 0) {
                        setTimeout(update_counter, 200);
                    }
                };
                update_counter();

                var timeout_function = function() {
                    $("#form").attr("action", action_url);
                    $("#form").submit();
                };
                setTimeout(timeout_function, timeout*1000);
            });
        """
            % (self._timeout, self._end_link),
        )
        js_code = super(WebTimeoutMixin, self).js_code
        if self._run_timeout:
            js_code.append(code)
        else:
            js_code.append((5, """$(document).ready(function(){$(".timeout-label").html(0);});"""))
        return js_code


class WebTimeoutForwardMixin(WebTimeoutMixin):
    def on_timeout(self, *args, **kwargs):
        self._experiment.user_interface_controller.move_forward()


class WebTimeoutCloseMixin(WebTimeoutMixin):
    def on_timeout(self, *args, **kwargs):
        self.close_page()


class HideButtonsMixin(object):
    def _on_showing_widget(self):
        self._experiment.user_interface_controller.layout.forward_enabled = False
        self._experiment.user_interface_controller.layout.backward_enabled = False
        self._experiment.user_interface_controller.layout.jump_list_enabled = False
        self._experiment.user_interface_controller.layout.finish_disabled = True

        super(HideButtonsMixin, self)._on_showing_widget()

    def _on_hiding_widget(self):
        self._experiment.user_interface_controller.layout.forward_enabled = True
        self._experiment.user_interface_controller.layout.backward_enabled = True
        self._experiment.user_interface_controller.layout.jump_list_enabled = True
        self._experiment.user_interface_controller.layout.finish_disabled = False

        super(HideButtonsMixin, self)._on_hiding_widget()


####################
# Pages with Mixins
####################


class WebTimeoutForwardPage(WebTimeoutForwardMixin, WebCompositePage):
    pass


class WebTimeoutClosePage(WebTimeoutCloseMixin, WebCompositePage):
    pass


class NoDataPage(Page):
    """This Page does not save any data except its tag and uid."""

    data = {}


class UnlinkedDataPage(NoDataPage):
    """This Page saves unlinked data.

    Unlinked data is data that does not contain any identifiers that
    would allow someone to establish a connection between an 
    experiment data set and the unlinked data set. 
    A common use case is the sepration of identifying personal 
    information that might be needed for non-experimental purposes such 
    as compensation admninistration, from experiment data.

    In practice that means that the UnlinkedDataPage does not save any
    of the following:

    - Time of saving
    - Session ID
    - Experiment condition
    - Additional data
    - Start time
    - Experiment version
    - Alfred version

    It will, however, save the following information:

    - Experiment Title
    - Experiment ID
    - Experiment Author
    - Page tag
    - Page ID

    Thus, the saved data *can* be linked to an *experiment* and to a
    page. That is intended and indeed necessary so that data 
    can be retrieved and processed. The key point is that there is no
    identifier for linking data to data from a specific experimental 
    *session* (i.e. the name of a subject, saved with an 
    UnlinkedDataPage cannot be linked to his/her answers given on other
    Pages).

    Args:
        encrypt: Takes one the following values: 'agent' (default) will
            encrypt data based on each saving agent's configuration.
            'always' will encrypt all data entered on this page, 
            regardless of saving agent configuration. 'never' will turn
            off encryption for this page, regardless of saving agent
            configuration.

    .. warning::
        All data from UnlinkedDataPages is saved in a single unlinked 
        data document, so data from two different unlinked pages *are* 
        linked to each other (though not to the rest of the experiment
        data).

    """

    def __init__(self, encrypt: str = "agent", *args, **kwargs):
        super().__init__(*args, **kwargs)
        self.encrypt = encrypt

        if self.encrypt not in ["agent", "always", "never"]:
            raise ValueError(
                "The argument 'encrypt' must take one of the following values: 'agent', 'always', 'never'."
            )

    def unlinked_data(self, encrypt):
        data = {"tag": self.tag, "uid": self.uid}
        for elmnt in self._element_list:
            if encrypt:
                data.update(elmnt.encrypted_data)
            else:
                data.update(elmnt.data)

        data["tree"] = self.short_tree
        return data

    def save_data(self, level: int = 1, sync: bool = False):
        """Saves current unlinked data.
        
        Collects the unlinked data from all UnlinkedDataPages in the
        experiment and engages the experiment's unlinked
        SavingAgentController to save the data with all SavingAgents.

        Args: 
            level: Level of the saving task. High level means high 
                importance. If the level is below a SavingAgent's 
                activation level, that agent will not be used for 
                processing this task. Defaults to 1.
            sync: If True, the saving task will be prioritised and the
                experiment will pause until the task was fully completed.
                Should be used carefully. Defaults to False.
        """
        if not self._experiment.data_saver.unlinked.agents and not self._experiment.config.getboolean(
            "general", "debug"
        ):
            self.log.warning("No saving agent for unlinked data available.")

        for agent in self._experiment.data_saver.unlinked.agents.values():

            if self.encrypt == "agent":
                encrypt = agent.encrypt
            if self.encrypt == "always":
                encrypt = True
            if self.encrypt == "never":
                encrypt = False

            data = self._experiment.data_manager.get_unlinked_data(encrypt=encrypt)
            self._experiment.data_saver.unlinked.save_with_agent(
                data=data, name=agent.name, level=level, sync=sync
            )


class CustomSavingPage(Page, ABC):
    """Allows you to add custom SavingAgents directly to the page.

    Since this is an abstract class, it can not be instantiated directly.
    You have to derive a child class and define the property
    :meth:`custom_save_data`, which must return a dictionary. Through
    this property, you control exactly which data will be saved by this
    page.

    Example 1: Saving ordinary page data (like other pages)::

        class MyPage(CustomSavingPage):

            @property
            def custom_save_data(self):
                return self.data


    Example 2: Saving a static dictionary

        class MyPage(CustomSavingPage):

            @property
            def custom_save_data(self):
                return {"key": "value"}

    .. warning::
        Each SavingAgent maintains one file or one document. 
        On saving, the document will be fully replaced with the current
        data. That means, you should not let two CustomSavingPages
        share a SavingAgent, as they will override each other's data.
        That is, unless that is your intended behavior, e.g. when the
        pages share data.

    Args:
        experiment: Alfred experiment. This page must be initialized
            with an experiment.
        save_to_main: If True, data will be *also* saved using the
            experiment's main SavingAgentController and all of its
            SavingAgents. Defaults to False.
    """

    def __init__(self, experiment, save_to_main: bool = False, **kwargs):
        super().__init__(**kwargs)
        self._experiment = experiment
        self.saving_agent_controller = saving_agent.SavingAgentController(self._experiment)
        self.save_to_main = save_to_main

    def added_to_experiment(self, experiment):
        if not self._experiment:
            super().added_to_experiment(experiment=experiment)
            self.saving_agent_controller = saving_agent.SavingAgentController(self._experiment)
        self._check_for_duplicate_agents()

    def _check_for_duplicate_agents(self):
        comparison = []
        comparison += list(self._experiment.data_saver.main.agents.values())
        comparison += list(self._experiment.data_saver.unlinked.agents.values())

        for pg in self._experiment.page_controller.all_pages.values():
            if pg == self:
                continue
            try:
                comparison += list(pg.saving_agent_controller.agents.values())
            except AttributeError:
                pass

        for agent in self.saving_agent_controller.agents.values():
            self._check_one_duplicate(agent, comparison)

    @staticmethod
    def _check_one_duplicate(agent, agents_list):
        for ag in agents_list:
            if ag == agent:
                raise ValueError("A SavingAgent added to a CustomSavingPage must be unique")

    def append_saving_agents(self, *args):
        for agent in args:
            self.saving_agent_controller.append(agent)
        self._check_for_duplicate_agents()

    def append_failure_saving_agents(self, *args):
        for agent in args:
            self.saving_agent_controller.append_failure_agent(agent)

    @abstractproperty
    def custom_save_data(self):
        pass

    def save_data(self, level=1, sync=False):

        if not isinstance(self.custom_save_data, dict):
            raise ValueError("The porperty 'custom_page_data' must return a dictionary.")

        if self.save_to_main:
            self._experiment.data_saver.main.save_with_all_agents(level=level, sync=sync)

        self.saving_agent_controller.save_with_all_agents(
            data=self.custom_save_data, level=level, sync=sync
        )


class DefaultFinalPage(Page):
    name = "_final_page"
    title = "Experiment beendet"

    def on_exp_access(self):
        txt = "Das Experiment ist nun beendet.<br>Vielen Dank für die Teilnahme."
        self += relm.TextElement(text=txt, align="center")
        self += relm.WebExitEnabler()<|MERGE_RESOLUTION|>--- conflicted
+++ resolved
@@ -435,11 +435,7 @@
         c = element.__class__.__name__
         self._element_name_counter += 1
 
-<<<<<<< HEAD
-        return f"{self.name}_{c}_{i}"
-=======
         return f"P_{self.name}_{c}_{i}"
->>>>>>> 934c9e81
 
     def __iadd__(self, other):
         self.append(other)
