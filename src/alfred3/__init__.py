--- conflicted
+++ resolved
@@ -36,31 +36,10 @@
 
 
 class Experiment(object):
-<<<<<<< HEAD
     def __init__(
         self, config: dict = None, config_string=None, basepath=None, custom_layout=None,
     ):
-=======
-    """
-    **Experiment** ist die Basisklasse und somit der allgemeine Objekttyp für alle mit alfred erstellten Experimente.
-
-    |
-    """
-
-    def __init__(self, config=None, config_string="", basepath=None, custom_layout=None):
-        """
-        :param layout custom_layout: Optional parameter for starting the experiment with a custom layout.
-
-        |
-
-        Beschreibung:
-            | Bei Aufruf von *Experiment* werden :py:class:`page_controller.PageController`, :py:class:`data_manager.DataManager`
-            | und :py:class:`saving_agent.SavingAgentController` initialisiert. Zusätzlich wird ein UserInterfaceController aus
-            | :py:mod:`.ui_controller` aufgerufen. Welcher Controller aufgerufen wird, hängt vom deklarierten Expermiment-Typ ab.
-
-        |
-
->>>>>>> 886c1182
+
 
         self._alfred_version = __version__
         self._session_status = None
@@ -103,25 +82,12 @@
 
         if self._type == "web":
             self._user_interface_controller = WebUserInterfaceController(self, layout=web_layout)
-<<<<<<< HEAD
-=======
-
-        elif self._type == "qt-wk":
-            logger.warning("Experiment type qt-wk is experimental!!!", self)
-            self._user_interface_controller = QtWebKitUserInterfaceController(
-                self, full_scren=settings.experiment.qt_full_screen, weblayout=web_layout,
-            )
->>>>>>> 886c1182
 
         else:
             ValueError("unknown type: '%s'" % self._type)
 
         self._data_manager = DataManager(self)
-<<<<<<< HEAD
         self._saving_agent_controller = SavingAgentController(self)
-=======
-        self._saving_agent_controller = SavingAgentController(self, db_cred=self.__db_cred)
->>>>>>> 886c1182
 
         self._condition = ""
         self._session = ""
