# -*- coding: utf-8 -*-

"""
.. moduleauthor:: Paul Wiemann <paulwiemann@gmail.com>

alfred enthält die Basisklasse :py:class:`Experiment`

"""

from __future__ import absolute_import

from ._version import __version__

# init logger at the top for working inheritance
from . import alfredlog
logger = alfredlog.getLogger(__name__)

import os
import sys
import time
import logging
from builtins import object
from uuid import uuid4

from cryptography.fernet import Fernet

from . import layout, messages, settings
<<<<<<< HEAD
from .alfredlog import QueuedLoggingInterface
=======
>>>>>>> c956d7ed
from ._helper import _DictObj
from .data_manager import DataManager
from .page_controller import PageController
from .saving_agent import SavingAgentController
from .ui_controller import WebUserInterfaceController

<<<<<<< HEAD
=======


>>>>>>> c956d7ed

class Experiment(object):
    def __init__(
        self, config: dict = None, config_string=None, basepath=None, custom_layout=None,
    ):

        self._alfred_version = __version__
        self.logger = alfredlog.getLogger(__name__, self)

        self.config = config.get("exp_config")
        self.secrets = config.get("exp_secrets")

        exp_id = self.config.get("metadata", "exp_id")
        self.log = QueuedLoggingInterface(base_logger="alfred3", queue_logger="exp." + exp_id)
        self.log.session_id = self.config.get("metadata", "session_id")

        self.log.info(
            (
                f"Alfred {self.config.get('experiment', 'type')} experiment session initialized! "
                f"Alfred version: {self.alfred_version}, "
                f"experiment title: {self.config.get('metadata', 'title')}, "
                f"experiment version: {self.config.get('metadata', 'version')}"
            )
        )

        # update settings with custom settings from mortimer
        # TODO: Remove self._settings altogether
        self._settings = settings.ExperimentSpecificSettings(config_string)
        self._settings.navigation = _DictObj(self.config["navigation"])
        self._settings.hints = _DictObj(self.config["hints"])
        self._settings.messages = _DictObj(self.config["messages"])

        self._message_manager = messages.MessageManager()
        self._experimenter_message_manager = messages.MessageManager()
        self._page_controller = PageController(self)

        # Determine web layout if necessary
        # TODO: refactor layout and UIController initializiation code
        # pylint: disable=no-member
        self._type = "web"  # provided for backwards compatibility
        if self._type == "web" or self._type == "qt-wk":
            if custom_layout:
                web_layout = custom_layout
            elif "web_layout" in self._settings.experiment and hasattr(
                layout, self._settings.experiment.web_layout
            ):
                web_layout = getattr(layout, self._settings.experiment.web_layout)()
            elif "web_layout" in self._settings.experiment and not hasattr(
                layout, self._settings.experiment.web_layout
            ):
                self.log.warning(
                    "Layout specified in config.conf does not exist! Switching to BaseWebLayout"
                )
                web_layout = None

        if self._type == "web":
            self._user_interface_controller = WebUserInterfaceController(self, layout=web_layout)

        else:
            ValueError("unknown type: '%s'" % self._type)

        self._data_manager = DataManager(self)
        self._saving_agent_controller = SavingAgentController(self)

        self._condition = ""
        self._session = ""
        self._finished = False
        self._start_timestamp = None
        self._start_time = None

        if basepath is not None:
            self.log.warning("Usage of basepath is deprecated.")

        if config_string is not None:
            self.log.warning(
                (
                    "Usage of config_string is deprecated. Use "
                    + "alfred3.config.ExperimentConfig with the appropriate arguments instead."
                )
            )

        # # Set encryption key
        # if config and config["encryption_key"]:
        #     self._encryptor = Fernet(config["encryption_key"])
        #     logger.info("Using mortimer-generated encryption key.", self)
        # else:
        #     self._encryptor = Fernet(b"OnLhaIRmTULrMCkimb0CrBASBc293EYCfdNuUvIohV8=")
        #     logger.warning("Using PUBLIC encryption key. USE ONLY FOR TESTING.", self)

    # TODO: Delete deprecated method
    # def update(self, title, version, author, exp_id, type="web"):
    #     self._title = title
    #     self._version = version
    #     self._author = author
    #     self._type = type
    #     self._exp_id = exp_id

    def start(self):
        """
        Startet das Experiment, wenn die Bereitstellung lokal erfolgt.

        Für Qt-Experimente wird :meth:`ui_controller.QtUserInterfaceController.start` aufgerufen.
        """
        self.page_controller.generate_unset_tags_in_subtree()
        self._start_time = time.time()
        self._start_timestamp = time.strftime("%Y-%m-%d_t%H%M%S")
        self.log.info("Experiment.start() called. Session is starting.")
        self._user_interface_controller.start()

    def finish(self):
        """
        Beendet das Experiment. Ruft  :meth:`page_controller.PageController.change_to_finished_section` auf und setzt **self._finished** auf *True*.

        """
        if self._finished:
            self.log.warning(
                "Experiment.finish() called. Experiment was already finished. Leave Method"
            )
            return
        self.log.info("Experiment.finish() called. Session is finishing.")
        self._finished = True
        self._page_controller.change_to_finished_section()

        # run saving_agent_controller
        self._saving_agent_controller.run_saving_agents(99)

    def append(self, *items):
        for item in items:
            self.page_controller.append(item)

    def change_final_page(self, page):
        self.page_controller.append_item_to_finish_section(page)

    def subpath(self, path):
        return os.path.join(self.path, path)

    @property
    def alfred_version(self):
        return self._alfred_version

    @property
    def author(self):
        """
        Achtung: *read-only*

        :return: Experiment author **author** (*str*)
        """
        return self.config.get("metadata", "author")

    @property
    def type(self):
        """
        Achtung: *read-only*

        :return: Type of experiment **type** (*str*)
        """

        return self.config.get("experiment", "type")

    @property
    def version(self):
        """
        Achtung: *read-only*

        :return: Experiment version **version** (*str*)
        """
        return self.config.get("metadata", "version")

    @property
    def title(self):
        """
        Achtung: *read-only*

        :return: Experiment title **title** (*str*)
        """
        return self.config.get("metadata", "title")

    @property
    def start_timestamp(self):
        return self._start_timestamp

    @property
    def start_time(self):
        return self._start_time

    @property
    def message_manager(self):
        return self._message_manager

    @property
    def experimenter_message_manager(self):
        return self._experimenter_message_manager

    @property
    def exp_id(self):
        return self.config.get("metadata", "exp_id")

    @property
    def path(self):
        return str(self.config.expdir)

    @property
    def session_id(self):
        return self.config.get("metadata", "session_id")

    # TODO: Deal with encryptor
    # def encrypt(self, data) -> str:
    #     """Converts input (given in `data` ) to `bytes`, performs encryption, and returns the encrypted object as ` str`.

    #     In web experiments deployed via mortimer, a safe, user-specific secret key will be used for encryption. The method will also work in offline experiments, but does NOT provide safe encryption in this case, as a PUBLIC key is used for encryption. This is only ok for testing purposes.

    #     :param data: Input object that you want to encrypt.
    #     """
    #     if type(data) not in [str, int, float]:
    #         raise TypeError("Input must be of type str, int, or float.")

    #     d_str = str(data)

    #     d_bytes = d_str.encode()
    #     encrypted = self._encryptor.encrypt(d_bytes)
    #     return encrypted.decode()

    # def decrypt(self, data):
    #     """Decrypts input and returns the decrypted object as `str`.

    #     The method uses the built-in Fernet instance to decrypt the input.

    #     :param data: Encrypted bytes object. Must be of type `str` or `bytes`.
    #     """
    #     if type(data) is str:
    #         d_bytes = data.encode()
    #     elif type(data) is bytes:
    #         d_bytes = data
    #     else:
    #         raise TypeError("Input must be of type str or bytes.")

    #     d = self._encryptor.decrypt(d_bytes)
    #     return d.decode()

    @property
    def user_interface_controller(self):
        """
        Achtung: *read-only*

        :return: :py:class:`ui_controller.QtUserInterfaceController` oder :py:class:`ui_controller.WebUserInterfaceController`
        """
        return self._user_interface_controller

    @property
    def page_controller(self):
        """
        Achtung: *read-only*

        :return: :py:class:`page_controller.PageController`
        """
        return self._page_controller

    @property
    def data_manager(self):
        """
        Achtung: *read-only*

        :return: :py:class:`data_manager.DataManager`
        """
        return self._data_manager

    @property
    def saving_agent_controller(self):
        """
        Achtung: *read-only*

        :return: :py:class:`saving_agent.SavingAgentController`
        """
        return self._saving_agent_controller

    @property
    def settings(self):
        return self._settings

    @property
    def finished(self):
        """
        Achtung: *read-only*

        :return: Experiment beendet? **self._finished** (*bool*)
        """
        return self._finished

    @property
    def condition(self):
        """
        *read-only*

        :return: Current TestCondition (*str or unicode*)
        """
        return self._condition

    def add_condition(self, s):
        self._condition = self._condition + "." + s if self._condition else s

    @property
    def session(self):
        """
        *read-only*

        :return: Current TestCondition (*str or unicode*)
        """
        return self._session

    def add_session(self, s):
        self._session = self._session + "." + s if self._session else s<|MERGE_RESOLUTION|>--- conflicted
+++ resolved
@@ -25,21 +25,12 @@
 from cryptography.fernet import Fernet
 
 from . import layout, messages, settings
-<<<<<<< HEAD
 from .alfredlog import QueuedLoggingInterface
-=======
->>>>>>> c956d7ed
 from ._helper import _DictObj
 from .data_manager import DataManager
 from .page_controller import PageController
 from .saving_agent import SavingAgentController
 from .ui_controller import WebUserInterfaceController
-
-<<<<<<< HEAD
-=======
-
-
->>>>>>> c956d7ed
 
 class Experiment(object):
     def __init__(
