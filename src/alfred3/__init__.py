# -*- coding: utf-8 -*-

"""
.. moduleauthor:: Paul Wiemann <paulwiemann@gmail.com>

alfred enthält die Basisklasse :py:class:`Experiment`

"""

from __future__ import absolute_import

from ._version import __version__

# init logger at the top for working inheritance
from . import alfredlog

logger = alfredlog.getLogger(__name__)

import os
import sys
import time
import logging
import json
import random
import threading
from builtins import object
from uuid import uuid4
from configparser import NoOptionError
from typing import Union
from pathlib import Path

import pymongo
from cryptography.fernet import Fernet

from . import layout, messages, settings, page
from . import saving_agent
from .alfredlog import QueuedLoggingInterface
from ._helper import _DictObj
from .data_manager import DataManager
from .data_manager import CodeBookExporter
from .data_manager import ExpDataExporter
from .page_controller import PageController
<<<<<<< HEAD
from .saving_agent import SavingAgentController, AutoLocalSavingAgent, AutoMongoSavingAgent
=======
from .saving_agent import SavingAgentController
from .saving_agent import AutoLocalSavingAgent
from .saving_agent import AutoMongoSavingAgent
from .saving_agent import CodebookLocalSavingAgent
from .saving_agent import CodebookMongoSavingAgent
from .saving_agent import MongoManager
>>>>>>> 769b5938
from .ui_controller import WebUserInterfaceController
from .exceptions import SavingAgentException

_LSA = "local_saving_agent"
_LSA_FB = ["fallback_local_saving_agent", "level2_fallback_local_saving_agent"]
_LSA_U = "local_saving_agent_unlinked"
_LSA_C = "local_saving_agent_codebook"
_F_LSA = "failure_local_saving_agent"
_MSA = "mongo_saving_agent"
_MSA_FB = ["fallback_mongo_saving_agent"]
_MSA_U = "mongo_saving_agent_unlinked"
_MSA_C = "mongo_saving_agent_codebook"


class Experiment(object):
    def __init__(
        self, config: dict = None, config_string=None, basepath=None, custom_layout=None,
    ):

        self._alfred_version = __version__
        self._session_status = None

        self.config = config.get("exp_config")
        self.secrets = config.get("exp_secrets")

        self._init_logging()
        self._set_encryptor()

        # update settings with custom settings from mortimer
        # TODO: Remove self._settings altogether
        self._settings = settings.ExperimentSpecificSettings(config_string)
        self._settings.navigation = _DictObj(self.config["navigation"])
        self._settings.hints = _DictObj(self.config["hints"])
        self._settings.messages = _DictObj(self.config["messages"])

        self._message_manager = messages.MessageManager()
        self._experimenter_message_manager = messages.MessageManager()
        self._page_controller = PageController(self)

        # Determine web layout if necessary
        # TODO: refactor layout and UIController initializiation code
        # pylint: disable=no-member
        self._type = "web"  # provided for backwards compatibility
        if self._type == "web" or self._type == "qt-wk":
            if custom_layout:
                web_layout = custom_layout
            elif "web_layout" in self._settings.experiment and hasattr(
                layout, self._settings.experiment.web_layout
            ):
                web_layout = getattr(layout, self._settings.experiment.web_layout)()
            elif "web_layout" in self._settings.experiment and not hasattr(
                layout, self._settings.experiment.web_layout
            ):
                self.log.warning(
                    "Layout specified in config.conf does not exist! Switching to BaseWebLayout"
                )
                web_layout = None

        if self._type == "web":
            self._user_interface_controller = WebUserInterfaceController(self, layout=web_layout)

        else:
            ValueError("unknown type: '%s'" % self._type)

        self._unlinked_id = uuid4().hex  # Allows for session-specific saving of unlinked data.

        self._data_manager = DataManager(self)
<<<<<<< HEAD
        self._mongo_manager = saving_agent.MongoManager(self)
=======
        self._mongo_manager = MongoManager(self)
>>>>>>> 769b5938
        self.sac_main = self._init_sac_main()
        self.sac_unlinked = self._init_sac_unlinked()
        self.sac_codebook = self._init_sac_codebook()

        self._saving_agent_controller = self.sac_main

        self._condition = ""
        self._session = ""
        self._finished = False
        self._start_timestamp = None
        self._start_time = None

        if basepath is not None:
            self.log.warning("Usage of basepath is deprecated.")

        if config_string is not None:
            self.log.warning(
                (
                    "Usage of config_string is deprecated. Use "
                    + "alfred3.config.ExperimentConfig with the appropriate arguments instead."
                )
            )

    def _session_id_check(self):
        """Checks if a session ID is present. If not, sets it to 'NA'.
        Usually, the session ID is set in localserver.py or alfredo.py.
        This method allows the experiment to be initialized on its own,
        which is very useful for testing. 
        """
        try:
            self.config.get("metadata", "session_id")
        except NoOptionError:
            self.config.read_dict({"metadata": {"session_id": "NA"}})
            self.log.info(
                (
                    "Session ID could not be accessed. This might be valid for testing."
                    "In production, you should always have a valid session ID."
                )
            )

    def _init_logging(self):
        self.log = QueuedLoggingInterface(base_logger="alfred3", queue_logger="exp." + self.exp_id)
        self._session_id_check()
        self.log.session_id = self.config.get("metadata", "session_id")

        self.log.info(
            (
                f"Alfred {self.config.get('experiment', 'type')} experiment session initialized! "
                f"Alfred version: {self.alfred_version}, "
                f"experiment title: {self.config.get('metadata', 'title')}, "
                f"experiment version: {self.config.get('metadata', 'version')}"
            )
        )

    def _init_sac_main(self):
<<<<<<< HEAD
        sac_main = saving_agent.SavingAgentController(self)
        init_time = time.strftime("%Y-%m-%d_t%H%M%S")
=======
        sac_main = SavingAgentController(self)
        init_time = time.strftime("%Y-%m-%d_t%H%M%S")
        mongodb_filter = {
            "exp_id": self.exp_id,
            "type": DataManager.EXP_DATA,
            "session_id": self.session_id,
        }
>>>>>>> 769b5938

        if self.config.getboolean(_LSA, "use"):
            agent_local = AutoLocalSavingAgent(config=self.config[_LSA], experiment=self)
            agent_local.filename = f"{init_time}_{agent_local.name}_{self.session_id}.json"
            for fb in _LSA_FB:
                if self.config.getboolean(fb, "use"):
                    fb_agent = AutoLocalSavingAgent(config=self.config[fb], experiment=self)
                    fb_agent.filename = f"{init_time}_{fb_agent.name}_{self.session_id}.json"
                    agent_local.append_fallback(fb_agent)
            sac_main.append(agent_local)

        if self.config.getboolean(_F_LSA, "use"):
            agent_fail = AutoLocalSavingAgent(config=self.config[_F_LSA], experiment=self)
            agent_fail.filename = f"{init_time}_{agent_fail.name}_{self.session_id}.json"
            sac_main.append_failure_agent(agent_fail)

        if self.secrets.getboolean(_MSA, "use"):
            agent_mongo = self._mongo_manager.init_agent(section=_MSA, fallbacks=_MSA_FB)
<<<<<<< HEAD
=======
            agent_mongo.identifier = mongodb_filter
            for fb_agent in agent_mongo.fallback_agents:
                fb_agent.identifier = mongodb_filter
>>>>>>> 769b5938
            sac_main.append(agent_mongo)

        if self.config.getboolean(_MSA, "use"):
            agent_mongo_bw = self._mongo_manager.init_agent(
                section=_MSA, fallbacks=_MSA_FB, config_name="config"
            )
<<<<<<< HEAD
=======
            agent_mongo_bw.identifier = mongodb_filter
            for fb_agent in agent_mongo_bw.fallback_agents:
                fb_agent.identifier = mongodb_filter
>>>>>>> 769b5938
            msg = (
                "Initialized a MongoSavingAgent that was configured in config.conf. "
                "This is deprecated. Please configure your MongoSavingAgents in secrets.conf."
            )
            DeprecationWarning(msg)
            self.log.warning(msg)
            sac_main.append(agent_mongo_bw)

        return sac_main

    def _init_sac_unlinked(self):

<<<<<<< HEAD
        sac_unlinked = saving_agent.SavingAgentController(self)

        if self.config.getboolean(_LSA_U, "use"):
            agent_loc_unlnkd = AutoLocalSavingAgent(config=self.config[_LSA_U], experiment=self)
            agent_loc_unlnkd.filename = f"unlinked_{uuid4().hex}.json"
            sac_unlinked.append(agent_loc_unlnkd)

        if self.secrets.getboolean(_MSA_U, "use"):
            agent_mongo_unlinked = self._mongo_manager.init_agent(_MSA_U, _MSA)
            for agent in self.sac_main.agents.values():
                if isinstance(agent, saving_agent.MongoSavingAgent):
                    if agent_mongo_unlinked.check_equality(agent):
                        raise SavingAgentException(
                            (
                                "Unlinked MongoSavingAgent and main MongoSavingAgent must save to "
                                "different collections."
                            )
                        )
=======
        sac_unlinked = SavingAgentController(self)

        if self.config.getboolean(_LSA_U, "use"):
            agent_loc_unlnkd = AutoLocalSavingAgent(config=self.config[_LSA_U], experiment=self)
            agent_loc_unlnkd.filename = f"unlinked_{self._unlinked_id}.json"
            sac_unlinked.append(agent_loc_unlnkd)

        if self.secrets.getboolean(_MSA_U, "use"):
            agent_mongo_unlinked = self._mongo_manager.init_agent(
                section=_MSA_U, fill_section=_MSA
            )
            agent_mongo_unlinked.identifier = {
                "exp_id": self.exp_id,
                "type": DataManager.UNLINKED_DATA,
                "_unlinked_id": self._unlinked_id,
            }
>>>>>>> 769b5938
            sac_unlinked.append(agent_mongo_unlinked)

        return sac_unlinked

    def _init_sac_codebook(self):

<<<<<<< HEAD
        sac_codebook = saving_agent.SavingAgentController(self)

        if self.config.getboolean(_LSA_C, "use"):
            agent_local = saving_agent.CodebookLocalSavingAgent(
                config=self.config[_LSA_C], experiment=self
            )
=======
        sac_codebook = SavingAgentController(self)

        if self.config.getboolean(_LSA_C, "use"):
            agent_local = CodebookLocalSavingAgent(config=self.config[_LSA_C], experiment=self)
>>>>>>> 769b5938
            title = self.title.lower().replace(" ", "_")
            agent_local.filename = f"codebook_{title}_v{self.version}.json"
            sac_codebook.append(agent_local)

        if self.secrets.getboolean(_MSA_C, "use"):
            agent_mongo = self._mongo_manager.init_agent(
<<<<<<< HEAD
                agent_class=saving_agent.CodebookMongoSavingAgent,
                section=_MSA_C,
                fill_section=_MSA,
            )
            agent_mongo.identifier = {"exp_id": self.exp_id, "exp_version": self.version}
=======
                agent_class=CodebookMongoSavingAgent, section=_MSA_C, fill_section=_MSA,
            )
            agent_mongo.identifier = {
                "exp_id": self.exp_id,
                "exp_version": self.version,
                "type": DataManager.CODEBOOK_DATA,
            }
>>>>>>> 769b5938
            sac_codebook.append(agent_mongo)

        return sac_codebook

    def start(self):
        """
        Startet das Experiment, wenn die Bereitstellung lokal erfolgt.

        Für Qt-Experimente wird :meth:`ui_controller.QtUserInterfaceController.start` aufgerufen.
        """
        self.page_controller.generate_unset_tags_in_subtree()
        self._start_time = time.time()
        self._start_timestamp = time.strftime("%Y-%m-%d_t%H%M%S")
        self.log.info("Experiment.start() called. Session is starting.")
        self._user_interface_controller.start()

    def finish(self):
        """
        Beendet das Experiment. Ruft  :meth:`page_controller.PageController.change_to_finished_section` auf und setzt **self._finished** auf *True*.

        """
        if self._finished:
            self.log.warning(
                "Experiment.finish() called. Experiment was already finished. Leave Method"
            )
            return
        self.log.info("Experiment.finish() called. Session is finishing.")
        self._finished = True
        self._page_controller.change_to_finished_section()
        self.save_data()
<<<<<<< HEAD

    def save_data(self):
        """Saves data with the main, unlinked and codebook :class:`SavingAgentController`s.

        .. warning::
            Note that a call to this function will NOT prompt a call to
            the :meth:`~page.CustomSavingPage.save_data` method of
            :class:`page.CustomSavingPage`s attached to the experiment.
            You need to call those manually.
        """

        data = self.data_manager.get_data()
        self.sac_main.save_with_all_agents(data=data, level=99)

        if self.page_controller.unlinked_data_present():
            unlinked_data = self.data_manager.get_unlinked_data()
            self.sac_unlinked.save_with_all_agents(data=unlinked_data, level=99)

        codebook_data = self.data_manager.get_codebook_data()
        self.sac_codebook.save_with_all_agents(data=codebook_data, level=99)
=======

        if self.config.getboolean("general", "transform_data_to_csv"):
            export_to_csv = threading.Thread(target=self._export_data_to_csv)
            export_to_csv.start()

    def save_data(self):
        """Saves data with the main, unlinked and codebook :class:`SavingAgentController`s.

        .. warning::
            Note that a call to this function will NOT prompt a call to
            the :meth:`~page.CustomSavingPage.save_data` method of
            :class:`page.CustomSavingPage`s attached to the experiment.
            You need to call those manually.
        """

        data = self.data_manager.get_data()
        self.sac_main.save_with_all_agents(data=data, level=99)

        if self.page_controller.unlinked_data_present():
            unlinked_data = self.data_manager.get_unlinked_data()
            self.sac_unlinked.save_with_all_agents(data=unlinked_data, level=99)

        codebook_data = self.data_manager.get_codebook_data()
        self.sac_codebook.save_with_all_agents(data=codebook_data, level=99)

    def _export_data_to_csv(self):
        csv_directory = Path(self.config.get("general", "csv_directory"))
        if csv_directory.is_absolute():
            data_dir = csv_directory
        else:
            data_dir = Path(self.path) / csv_directory
        data_dir.mkdir(exist_ok=True, parents=True)

        time.sleep(1)

        if self.config.getboolean(_LSA, "use"):
            lsa_name = self.config.get(_LSA, "name")
            lsa_dir = self.sac_main.agents[lsa_name].directory
            exp_exporter = ExpDataExporter()
            exp_exporter.write_local_data_to_file(
                in_dir=lsa_dir, out_dir=data_dir, data_type=DataManager.EXP_DATA, overwrite=True
            )
            self.log.info(f"Exported experiment data to '{str(data_dir)}'")

        if self.config.getboolean(_LSA_U, "use"):
            lsa_name = self.config.get(_LSA_U, "name")
            lsa_dir = self.sac_unlinked.agents[lsa_name].directory
            unlinked_exporter = ExpDataExporter()
            unlinked_exporter.write_local_data_to_file(
                in_dir=lsa_dir,
                out_dir=data_dir,
                data_type=DataManager.UNLINKED_DATA,
                overwrite=True,
            )
            self.log.info(f"Exported unlinked data to '{str(data_dir)}'")

        if self.config.getboolean(_LSA_C, "use"):
            lsa_name = self.config.get(_LSA_C, "name")
            cb_name = self.sac_codebook.agents[lsa_name].file
            cb_exporter = CodeBookExporter()
            cb_exporter.write_local_data_to_file(in_file=cb_name, out_dir=data_dir, overwrite=True)
            self.log.info(f"Exported codebook data to '{str(data_dir)}'")
>>>>>>> 769b5938

    def append(self, *items):
        for item in items:
            self.page_controller.append(item)

    def change_final_page(self, page):
        self.page_controller.append_item_to_finish_section(page)

    def subpath(self, path):
        return os.path.join(self.path, path)

    @property
    def alfred_version(self):
        return self._alfred_version

    @property
    def author(self):
        """
        Achtung: *read-only*

        :return: Experiment author **author** (*str*)
        """
        return self.config.get("metadata", "author")

    @property
    def type(self):
        """
        Achtung: *read-only*

        :return: Type of experiment **type** (*str*)
        """

        return self.config.get("experiment", "type")

    @property
    def version(self):
        """
        Achtung: *read-only*

        :return: Experiment version **version** (*str*)
        """
        return self.config.get("metadata", "version")

    @property
    def title(self):
        """
        Achtung: *read-only*

        :return: Experiment title **title** (*str*)
        """
        return self.config.get("metadata", "title")

    @property
    def start_timestamp(self):
        return self._start_timestamp

    @property
    def start_time(self):
        return self._start_time

    @property
    def message_manager(self):
        return self._message_manager

    @property
    def experimenter_message_manager(self):
        return self._experimenter_message_manager

    @property
    def exp_id(self):
        return self.config.get("metadata", "exp_id")

    @property
    def path(self):
        return str(self.config.expdir)

    @property
    def session_id(self):
        return self.config.get("metadata", "session_id")

    def _set_encryptor(self):
        """Sets the experiments encryptor.

        Four possible outcomes:

        1. Encryptor with key from default secrets.conf
            If neither environment variable nor non-public custom key 
            in the experiments' *secrets.conf* is defined.
        2. Encryptor with key from environment variable
            If 'ALFRED_ENCRYPTION_KEY' is defined in the environment
            and no non-public custom key is defined in the experiments'
            *secrets.conf*.
        3. Encryptor with key from experiment secrets.conf
            If 'public_key = false' and a key is defined in the 
            experiments' *secrets.conf*.
        4. No encryptor
            If 'public_key = false' and no key is defined in the 
            experiments' *secrets.conf*.

        """

        key = os.environ.get("ALFRED_ENCRYPTION_KEY", None)

        if not key or not self.secrets.getboolean("encryption", "public_key"):
            key = self.secrets.get("encryption", "key")

        if key:
            self._encryptor = Fernet(key=key.encode())
        else:
            self.log.warning(
                "No encryption key found. Thus, no encryptor was set, and the methods 'encrypt' and 'decrypt' will not work."
            )

        if self.secrets.getboolean("encryption", "public_key"):
            self.log.warning(
                "USING STANDARD PUBLIC ENCRYPTION KEY. YOUR DATA IS NOT SAFE! USE ONLY FOR TESTING"
            )

    @property
    def session_status(self):
        return self._session_status

    @session_status.setter
    def session_status(self, status):
        """Sets the session_status for the current experiment.

        Args:
            status (str): A string describing the current status of the
                experiment.
                
        Todo:
            Should updates to an experiment's status result in a saving
            action? We could call the SavingAgentController from within
            this method to save the dataset every time a status update
            is performed.
            ATTENTION: The status is currently not saved in Alfed but
            exists only at runtime!
        """
        if not isinstance(status, str):
            raise TypeError
        self._session_status = status

    def set_additional_data(self, key: str, value):
        """Shortcut for :meth:`DataManager.add_additional_data`.
        """
        self.data_manager.add_additional_data(key, value)

    def get_additional_data(self, key: str):
        """Shortcut for :meth:`DataManager.get_additional_data_by_key`.
        """
        return self.data_manager.get_additional_data_by_key(key)

    def get_page_data(self, uid):
        """Shortcut for :meth:`DataManager.find_experiment_data_by_uid`.
        """
        return self.data_manager.find_experiment_data_by_uid(uid)

    def encrypt(self, data) -> str:
        """Converts input (given in `data` ) to `bytes`, performs 
        encryption, and returns the encrypted object as ` str`.

        In web experiments deployed via mortimer, a safe, user-specific 
        secret key will be used for encryption. The method will also 
        work in offline experiments, but does NOT provide safe 
        encryption in this case, as a PUBLIC key is used for encryption. 
        This is only ok for testing purposes.

        :param data: Input object that you want to encrypt.
        """
        if type(data) not in [str, int, float]:
            raise TypeError("Input must be of type str, int, or float.")

        d_str = str(data)

        d_bytes = d_str.encode()
        encrypted = self._encryptor.encrypt(d_bytes)
        return encrypted.decode()

    def decrypt(self, data):
        """Decrypts input and returns the decrypted object as `str`.

        The method uses the built-in Fernet instance to decrypt the input.

        :param data: Encrypted bytes object. Must be of type `str` or `bytes`.
        """
        if type(data) is str:
            d_bytes = data.encode()
        elif type(data) is bytes:
            d_bytes = data
        else:
            raise TypeError("Input must be of type str or bytes.")

        d = self._encryptor.decrypt(d_bytes)
        return d.decode()

    @property
    def user_interface_controller(self):
        """
        Achtung: *read-only*

        :return: :py:class:`ui_controller.QtUserInterfaceController` oder :py:class:`ui_controller.WebUserInterfaceController`
        """
        return self._user_interface_controller

    @property
    def page_controller(self):
        """
        Achtung: *read-only*

        :return: :py:class:`page_controller.PageController`
        """
        return self._page_controller

    @property
    def data_manager(self):
        """
        Achtung: *read-only*

        :return: :py:class:`data_manager.DataManager`
        """
        return self._data_manager

    @property
    def saving_agent_controller(self):
        """
        Achtung: *read-only*

        :return: :py:class:`SavingAgentController`
        """
        return self._saving_agent_controller

    @property
    def settings(self):
        return self._settings

    @property
    def finished(self):
        """
        Achtung: *read-only*

        :return: Experiment beendet? **self._finished** (*bool*)
        """
        return self._finished

    @property
    def condition(self):
        """
        *read-only*

        :return: Current TestCondition (*str or unicode*)
        """
        return self._condition

    def add_condition(self, s):
        self._condition = self._condition + "." + s if self._condition else s

    @property
    def session(self):
        """
        *read-only*

        :return: Current TestCondition (*str or unicode*)
        """
        return self._session

    def add_session(self, s):
        self._session = self._session + "." + s if self._session else s

    def __iadd__(self, other):
        self.append(other)
        return self<|MERGE_RESOLUTION|>--- conflicted
+++ resolved
@@ -40,16 +40,12 @@
 from .data_manager import CodeBookExporter
 from .data_manager import ExpDataExporter
 from .page_controller import PageController
-<<<<<<< HEAD
-from .saving_agent import SavingAgentController, AutoLocalSavingAgent, AutoMongoSavingAgent
-=======
 from .saving_agent import SavingAgentController
 from .saving_agent import AutoLocalSavingAgent
 from .saving_agent import AutoMongoSavingAgent
 from .saving_agent import CodebookLocalSavingAgent
 from .saving_agent import CodebookMongoSavingAgent
 from .saving_agent import MongoManager
->>>>>>> 769b5938
 from .ui_controller import WebUserInterfaceController
 from .exceptions import SavingAgentException
 
@@ -117,11 +113,7 @@
         self._unlinked_id = uuid4().hex  # Allows for session-specific saving of unlinked data.
 
         self._data_manager = DataManager(self)
-<<<<<<< HEAD
-        self._mongo_manager = saving_agent.MongoManager(self)
-=======
         self._mongo_manager = MongoManager(self)
->>>>>>> 769b5938
         self.sac_main = self._init_sac_main()
         self.sac_unlinked = self._init_sac_unlinked()
         self.sac_codebook = self._init_sac_codebook()
@@ -177,10 +169,6 @@
         )
 
     def _init_sac_main(self):
-<<<<<<< HEAD
-        sac_main = saving_agent.SavingAgentController(self)
-        init_time = time.strftime("%Y-%m-%d_t%H%M%S")
-=======
         sac_main = SavingAgentController(self)
         init_time = time.strftime("%Y-%m-%d_t%H%M%S")
         mongodb_filter = {
@@ -188,7 +176,6 @@
             "type": DataManager.EXP_DATA,
             "session_id": self.session_id,
         }
->>>>>>> 769b5938
 
         if self.config.getboolean(_LSA, "use"):
             agent_local = AutoLocalSavingAgent(config=self.config[_LSA], experiment=self)
@@ -207,24 +194,18 @@
 
         if self.secrets.getboolean(_MSA, "use"):
             agent_mongo = self._mongo_manager.init_agent(section=_MSA, fallbacks=_MSA_FB)
-<<<<<<< HEAD
-=======
             agent_mongo.identifier = mongodb_filter
             for fb_agent in agent_mongo.fallback_agents:
                 fb_agent.identifier = mongodb_filter
->>>>>>> 769b5938
             sac_main.append(agent_mongo)
 
         if self.config.getboolean(_MSA, "use"):
             agent_mongo_bw = self._mongo_manager.init_agent(
                 section=_MSA, fallbacks=_MSA_FB, config_name="config"
             )
-<<<<<<< HEAD
-=======
             agent_mongo_bw.identifier = mongodb_filter
             for fb_agent in agent_mongo_bw.fallback_agents:
                 fb_agent.identifier = mongodb_filter
->>>>>>> 769b5938
             msg = (
                 "Initialized a MongoSavingAgent that was configured in config.conf. "
                 "This is deprecated. Please configure your MongoSavingAgents in secrets.conf."
@@ -237,26 +218,6 @@
 
     def _init_sac_unlinked(self):
 
-<<<<<<< HEAD
-        sac_unlinked = saving_agent.SavingAgentController(self)
-
-        if self.config.getboolean(_LSA_U, "use"):
-            agent_loc_unlnkd = AutoLocalSavingAgent(config=self.config[_LSA_U], experiment=self)
-            agent_loc_unlnkd.filename = f"unlinked_{uuid4().hex}.json"
-            sac_unlinked.append(agent_loc_unlnkd)
-
-        if self.secrets.getboolean(_MSA_U, "use"):
-            agent_mongo_unlinked = self._mongo_manager.init_agent(_MSA_U, _MSA)
-            for agent in self.sac_main.agents.values():
-                if isinstance(agent, saving_agent.MongoSavingAgent):
-                    if agent_mongo_unlinked.check_equality(agent):
-                        raise SavingAgentException(
-                            (
-                                "Unlinked MongoSavingAgent and main MongoSavingAgent must save to "
-                                "different collections."
-                            )
-                        )
-=======
         sac_unlinked = SavingAgentController(self)
 
         if self.config.getboolean(_LSA_U, "use"):
@@ -273,39 +234,22 @@
                 "type": DataManager.UNLINKED_DATA,
                 "_unlinked_id": self._unlinked_id,
             }
->>>>>>> 769b5938
             sac_unlinked.append(agent_mongo_unlinked)
 
         return sac_unlinked
 
     def _init_sac_codebook(self):
 
-<<<<<<< HEAD
-        sac_codebook = saving_agent.SavingAgentController(self)
-
-        if self.config.getboolean(_LSA_C, "use"):
-            agent_local = saving_agent.CodebookLocalSavingAgent(
-                config=self.config[_LSA_C], experiment=self
-            )
-=======
         sac_codebook = SavingAgentController(self)
 
         if self.config.getboolean(_LSA_C, "use"):
             agent_local = CodebookLocalSavingAgent(config=self.config[_LSA_C], experiment=self)
->>>>>>> 769b5938
             title = self.title.lower().replace(" ", "_")
             agent_local.filename = f"codebook_{title}_v{self.version}.json"
             sac_codebook.append(agent_local)
 
         if self.secrets.getboolean(_MSA_C, "use"):
             agent_mongo = self._mongo_manager.init_agent(
-<<<<<<< HEAD
-                agent_class=saving_agent.CodebookMongoSavingAgent,
-                section=_MSA_C,
-                fill_section=_MSA,
-            )
-            agent_mongo.identifier = {"exp_id": self.exp_id, "exp_version": self.version}
-=======
                 agent_class=CodebookMongoSavingAgent, section=_MSA_C, fill_section=_MSA,
             )
             agent_mongo.identifier = {
@@ -313,7 +257,6 @@
                 "exp_version": self.version,
                 "type": DataManager.CODEBOOK_DATA,
             }
->>>>>>> 769b5938
             sac_codebook.append(agent_mongo)
 
         return sac_codebook
@@ -344,28 +287,6 @@
         self._finished = True
         self._page_controller.change_to_finished_section()
         self.save_data()
-<<<<<<< HEAD
-
-    def save_data(self):
-        """Saves data with the main, unlinked and codebook :class:`SavingAgentController`s.
-
-        .. warning::
-            Note that a call to this function will NOT prompt a call to
-            the :meth:`~page.CustomSavingPage.save_data` method of
-            :class:`page.CustomSavingPage`s attached to the experiment.
-            You need to call those manually.
-        """
-
-        data = self.data_manager.get_data()
-        self.sac_main.save_with_all_agents(data=data, level=99)
-
-        if self.page_controller.unlinked_data_present():
-            unlinked_data = self.data_manager.get_unlinked_data()
-            self.sac_unlinked.save_with_all_agents(data=unlinked_data, level=99)
-
-        codebook_data = self.data_manager.get_codebook_data()
-        self.sac_codebook.save_with_all_agents(data=codebook_data, level=99)
-=======
 
         if self.config.getboolean("general", "transform_data_to_csv"):
             export_to_csv = threading.Thread(target=self._export_data_to_csv)
@@ -428,7 +349,6 @@
             cb_exporter = CodeBookExporter()
             cb_exporter.write_local_data_to_file(in_file=cb_name, out_dir=data_dir, overwrite=True)
             self.log.info(f"Exported codebook data to '{str(data_dir)}'")
->>>>>>> 769b5938
 
     def append(self, *items):
         for item in items:
