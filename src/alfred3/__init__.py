--- conflicted
+++ resolved
@@ -1,673 +1,6 @@
 # -*- coding: utf-8 -*-
 
-<<<<<<< HEAD
 from .experiment import Experiment
 from .page import *
 from .element_responsive import *
-from .section import *
-=======
-"""
-.. moduleauthor:: Paul Wiemann <paulwiemann@gmail.com>
-
-
-"""
-
-from __future__ import absolute_import
-
-from ._version import __version__
-
-# init logger at the top for working inheritance
-from . import alfredlog
-
-logger = alfredlog.getLogger(__name__)
-
-import os
-import sys
-import time
-import logging
-import json
-import random
-import threading
-from builtins import object
-from uuid import uuid4
-from configparser import NoOptionError
-from typing import Union
-from pathlib import Path
-
-import pymongo
-from cryptography.fernet import Fernet
-
-from . import layout, messages, settings, page
-from . import saving_agent
-from .section import RootSection
-from .alfredlog import QueuedLoggingInterface
-from ._helper import _DictObj
-from .data_manager import DataManager
-from .data_manager import CodeBookExporter
-from .data_manager import ExpDataExporter
-from .saving_agent import SavingAgentController
-from .saving_agent import AutoLocalSavingAgent
-from .saving_agent import AutoMongoSavingAgent
-from .saving_agent import CodebookLocalSavingAgent
-from .saving_agent import CodebookMongoSavingAgent
-from .saving_agent import MongoManager
-from .ui_controller import WebUserInterfaceController
-from .ui_controller import UserInterface
-from .ui_controller import MovementManager
-from .exceptions import SavingAgentException
-
-_LSA = "local_saving_agent"
-_LSA_FB = ["fallback_local_saving_agent", "level2_fallback_local_saving_agent"]
-_LSA_U = "local_saving_agent_unlinked"
-_LSA_C = "local_saving_agent_codebook"
-_F_LSA = "failure_local_saving_agent"
-_MSA = "mongo_saving_agent"
-_MSA_FB = ["fallback_mongo_saving_agent"]
-_MSA_U = "mongo_saving_agent_unlinked"
-_MSA_C = "mongo_saving_agent_codebook"
-
-
-class Experiment(object):
-    def __init__(
-        self, config: dict = None, config_string=None, basepath=None, custom_layout=None,
-    ):
-
-        self._alfred_version = __version__
-        self._session_status = None
-
-        self.config = config.get("exp_config")
-        self.secrets = config.get("exp_secrets")
-
-        self._init_logging()
-        self._set_encryptor()
-
-        # update settings with custom settings from mortimer
-        # TODO: Remove self._settings altogether
-        self._settings = settings.ExperimentSpecificSettings(config_string)
-        self._settings.navigation = _DictObj(self.config["navigation"])
-        self._settings.hints = _DictObj(self.config["hints"])
-        self._settings.messages = _DictObj(self.config["messages"])
-
-        self._message_manager = messages.MessageManager()
-        self._experimenter_message_manager = messages.MessageManager()
-        self.root_section = RootSection(self)
-        self.movement_manager = MovementManager(self)
-
-        # Determine web layout if necessary
-        # TODO: refactor layout and UIController initializiation code
-        # pylint: disable=no-member
-        self._type = "web"  # provided for backwards compatibility
-        if self._type == "web" or self._type == "qt-wk":
-            if custom_layout:
-                web_layout = custom_layout
-            elif "web_layout" in self._settings.experiment and hasattr(
-                layout, self._settings.experiment.web_layout
-            ):
-                web_layout = getattr(layout, self._settings.experiment.web_layout)()
-            elif "web_layout" in self._settings.experiment and not hasattr(
-                layout, self._settings.experiment.web_layout
-            ):
-                self.log.warning(
-                    "Layout specified in config.conf does not exist! Switching to BaseWebLayout"
-                )
-                web_layout = None
-
-        if self._type == "web":
-            self._user_interface_controller = WebUserInterfaceController(self, layout=web_layout)
-        else:
-            ValueError("unknown type: '%s'" % self._type)
-
-        if "responsive" in self.config.get("experiment", "web_layout"):
-            self._user_interface_controller = UserInterface(self)
-
-        # Allows for session-specific saving of unlinked data.
-        self._unlinked_random_name_part = uuid4().hex
-
-        self._data_manager = DataManager(self)
-        self._mongo_manager = MongoManager(self)
-        self.sac_main = self._init_sac_main()
-        self.sac_unlinked = self._init_sac_unlinked()
-        self.sac_codebook = self._init_sac_codebook()
-
-        self._saving_agent_controller = self.sac_main
-
-        self._condition = ""
-        self._session = ""
-        self._finished = False
-        self._start_timestamp = None
-        self._start_time = None
-
-        if basepath is not None:
-            self.log.warning("Usage of basepath is deprecated.")
-
-        if config_string is not None:
-            self.log.warning(
-                (
-                    "Usage of config_string is deprecated. Use "
-                    + "alfred3.config.ExperimentConfig with the appropriate arguments instead."
-                )
-            )
-
-    def _session_id_check(self):
-        """Checks if a session ID is present. If not, sets it to 'NA'.
-        Usually, the session ID is set in localserver.py or alfredo.py.
-        This method allows the experiment to be initialized on its own,
-        which is very useful for testing. 
-        """
-        try:
-            self.config.get("metadata", "session_id")
-        except NoOptionError:
-            self.config.read_dict({"metadata": {"session_id": "NA"}})
-            self.log.info(
-                (
-                    "Session ID could not be accessed. This might be valid for testing."
-                    "In production, you should always have a valid session ID."
-                )
-            )
-
-    def _init_logging(self):
-        self.log = QueuedLoggingInterface(base_logger="alfred3", queue_logger="exp." + self.exp_id)
-        self._session_id_check()
-        self.log.session_id = self.config.get("metadata", "session_id")
-
-        self.log.info(
-            (
-                f"Alfred {self.config.get('experiment', 'type')} experiment session initialized! "
-                f"Alfred version: {self.alfred_version}, "
-                f"Experiment title: {self.config.get('metadata', 'title')}, "
-                f"Experiment version: {self.config.get('metadata', 'version')}"
-            )
-        )
-
-    def _init_sac_main(self):
-        sac_main = SavingAgentController(self)
-        init_time = time.strftime("%Y-%m-%d_%H:%M:%S")
-        mongodb_filter = {
-            "exp_id": self.exp_id,
-            "type": DataManager.EXP_DATA,
-            "session_id": self.session_id,
-        }
-
-        if self.config.getboolean(_LSA, "use"):
-            agent_local = AutoLocalSavingAgent(config=self.config[_LSA], experiment=self)
-            agent_local.filename = f"{init_time}_{agent_local.name}_{self.session_id}.json"
-            for fb in _LSA_FB:
-                if self.config.getboolean(fb, "use"):
-                    fb_agent = AutoLocalSavingAgent(config=self.config[fb], experiment=self)
-                    fb_agent.filename = f"{init_time}_{fb_agent.name}_{self.session_id}.json"
-                    agent_local.append_fallback(fb_agent)
-            sac_main.append(agent_local)
-
-        if self.config.getboolean(_F_LSA, "use"):
-            agent_fail = AutoLocalSavingAgent(config=self.config[_F_LSA], experiment=self)
-            agent_fail.filename = f"{init_time}_{agent_fail.name}_{self.session_id}.json"
-            sac_main.append_failure_agent(agent_fail)
-
-        if self.secrets.getboolean(_MSA, "use"):
-            agent_mongo = self._mongo_manager.init_agent(section=_MSA, fallbacks=_MSA_FB)
-            agent_mongo.identifier = mongodb_filter
-            for fb_agent in agent_mongo.fallback_agents:
-                fb_agent.identifier = mongodb_filter
-            sac_main.append(agent_mongo)
-
-        if self.config.getboolean(_MSA, "use"):
-            agent_mongo_bw = self._mongo_manager.init_agent(
-                section=_MSA, fallbacks=_MSA_FB, config_name="config"
-            )
-            agent_mongo_bw.identifier = mongodb_filter
-            for fb_agent in agent_mongo_bw.fallback_agents:
-                fb_agent.identifier = mongodb_filter
-            msg = (
-                "Initialized a MongoSavingAgent that was configured in config.conf. "
-                "This is deprecated. Please configure your MongoSavingAgents in secrets.conf."
-            )
-            DeprecationWarning(msg)
-            self.log.warning(msg)
-            sac_main.append(agent_mongo_bw)
-
-        return sac_main
-
-    def _init_sac_unlinked(self):
-
-        sac_unlinked = SavingAgentController(self)
-
-        if self.config.getboolean(_LSA_U, "use"):
-            agent_loc_unlnkd = AutoLocalSavingAgent(config=self.config[_LSA_U], experiment=self)
-            agent_loc_unlnkd.filename = f"unlinked_{self._unlinked_random_name_part}.json"
-            sac_unlinked.append(agent_loc_unlnkd)
-
-        if self.secrets.getboolean(_MSA_U, "use"):
-            agent_mongo_unlinked = self._mongo_manager.init_agent(
-                section=_MSA_U, fill_section=_MSA
-            )
-            agent_mongo_unlinked.identifier = {
-                "exp_id": self.exp_id,
-                "type": DataManager.UNLINKED_DATA,
-                "_id": agent_mongo_unlinked.doc_id,
-            }
-            sac_unlinked.append(agent_mongo_unlinked)
-
-        return sac_unlinked
-
-    def _init_sac_codebook(self):
-
-        sac_codebook = SavingAgentController(self)
-
-        if self.config.getboolean(_LSA_C, "use"):
-            agent_local = CodebookLocalSavingAgent(config=self.config[_LSA_C], experiment=self)
-            title = self.title.lower().replace(" ", "_")
-            agent_local.filename = f"codebook_{title}_v{self.version}.json"
-            sac_codebook.append(agent_local)
-
-        if self.secrets.getboolean(_MSA_C, "use"):
-            agent_mongo = self._mongo_manager.init_agent(
-                agent_class=CodebookMongoSavingAgent, section=_MSA_C, fill_section=_MSA,
-            )
-            agent_mongo.identifier = {
-                "exp_id": self.exp_id,
-                "exp_version": self.version,
-                "type": DataManager.CODEBOOK_DATA,
-            }
-            sac_codebook.append(agent_mongo)
-
-        return sac_codebook
-
-    def start(self):
-        """
-        Startet das Experiment, wenn die Bereitstellung lokal erfolgt.
-
-        Für Qt-Experimente wird :meth:`ui_controller.QtUserInterfaceController.start` aufgerufen.
-        """
-        self.page_controller.generate_unset_tags_in_subtree()
-        self._start_time = time.time()
-        self._start_timestamp = time.strftime("%Y-%m-%d_%H:%M:%S")
-        self.log.info("Experiment.start() called. Session is starting.")
-        self._user_interface_controller.start()
-
-    def finish(self):
-        """
-        Beendet das Experiment. Ruft  :meth:`page_controller.PageController.change_to_finished_section` auf und setzt **self._finished** auf *True*.
-
-        """
-        if self._finished:
-            msg = "Experiment.finish() called. Experiment was already finished. Leave Method"
-            self.log.warning(msg)
-            
-            return
-        
-        self.log.info("Experiment.finish() called. Session is finishing.")
-        
-        for page in self.root_section.all_pages:
-            if not page.is_closed:
-                page.close()
-        
-        self._finished = True
-
-        if self.config.getboolean("general", "debug"):
-            if self.config.getboolean("debug", "disable_saving"):
-                
-                return
-        
-        self.save_data()
-
-        if self.config.getboolean("general", "transform_data_to_csv"):
-            export_to_csv = threading.Thread(target=self._export_data_to_csv, name="export")
-            export_to_csv.start()
-
-    def save_data(self):
-        """Saves data with the main, unlinked and codebook :class:`SavingAgentController`s.
-
-        .. warning::
-            Note that a call to this function will NOT prompt a call to
-            the :meth:`~page.CustomSavingPage.save_data` method of
-            :class:`page.CustomSavingPage`s attached to the experiment.
-            You need to call those manually.
-        """
-
-        data = self.data_manager.get_data()
-        self.sac_main.save_with_all_agents(data=data, level=99)
-
-        if self.page_controller.unlinked_data_present():
-            for agent in self.sac_unlinked.agents.values():
-                unlinked_data = self.data_manager.get_unlinked_data(encrypt=agent.encrypt)
-                self.sac_unlinked.save_with_agent(data=unlinked_data, name=agent.name, level=99)
-
-        codebook_data = self.data_manager.get_codebook_data()
-        self.sac_codebook.save_with_all_agents(data=codebook_data, level=99)
-
-    def _export_data_to_csv(self):
-        csv_directory = Path(self.config.get("general", "csv_directory"))
-        if csv_directory.is_absolute():
-            data_dir = csv_directory
-        else:
-            data_dir = Path(self.path) / csv_directory
-        data_dir.mkdir(exist_ok=True, parents=True)
-
-        time.sleep(1)
-
-        if self.config.getboolean(_LSA, "use"):
-            lsa_name = self.config.get(_LSA, "name")
-            lsa_dir = self.sac_main.agents[lsa_name].directory
-            exp_exporter = ExpDataExporter()
-            exp_exporter.write_local_data_to_file(
-                in_dir=lsa_dir, out_dir=data_dir, data_type=DataManager.EXP_DATA, overwrite=True
-            )
-            self.log.info(f"Exported experiment data to '{str(data_dir)}'")
-
-        any_unlinked_page = any([isinstance(pg, page.UnlinkedDataPage) for pg in self.page_controller.all_pages])
-        if self.config.getboolean(_LSA_U, "use") and any_unlinked_page:
-            lsa_name = self.config.get(_LSA_U, "name")
-            lsa_dir = self.sac_unlinked.agents[lsa_name].directory
-            unlinked_exporter = ExpDataExporter()
-            unlinked_exporter.write_local_data_to_file(
-                in_dir=lsa_dir,
-                out_dir=data_dir,
-                data_type=DataManager.UNLINKED_DATA,
-                overwrite=True,
-            )
-            self.log.info(f"Exported unlinked data to '{str(data_dir)}'")
-
-        if self.config.getboolean(_LSA_C, "use"):
-            lsa_name = self.config.get(_LSA_C, "name")
-            cb_name = self.sac_codebook.agents[lsa_name].file
-            cb_exporter = CodeBookExporter()
-            cb_exporter.write_local_data_to_file(in_file=cb_name, out_dir=data_dir, overwrite=True)
-            self.log.info(f"Exported codebook data to '{str(data_dir)}'")
-
-    def get_page_data(self, page_uid):
-        return self.data_manager.find_experiment_data_by_uid(uid=page_uid)
-
-    def append(self, *items):
-        for item in items:
-            self.page_controller.append(item)
-
-    @property
-    def final_page(self):
-        return self.page_controller.final_page
-    
-    @final_page.setter
-    def final_page(self, value):
-        if not isinstance(value, page.PageCore):
-            raise ValueError("Not a valid page.")
-
-        self.page_controller.final_page = value
-
-    
-    def change_final_page(self, page):
-        msg = "'change_final_page' is deprecated. Please use the setter for 'final_page'."
-        DeprecationWarning(msg)
-        self.log.warning(msg)
-        self.page_controller.append_item_to_finish_section(page)
-
-    def subpath(self, path: Union[str, Path]) -> Path:
-        """Returns the full path of an experiment subdirectory.
-        
-        If the given *path* is absolute, it will not be altered (but 
-        transformed to a pathlib.Path object).
-        """
-        if Path(path).is_absolute():
-            return Path(path)
-        else:
-            return Path(self.path) / path
-
-    @property
-    def alfred_version(self):
-        return self._alfred_version
-
-    @property
-    def author(self):
-        """
-        Achtung: *read-only*
-
-        :return: Experiment author **author** (*str*)
-        """
-        return self.config.get("metadata", "author")
-
-    @property
-    def type(self):
-        """
-        Achtung: *read-only*
-
-        :return: Type of experiment **type** (*str*)
-        """
-
-        return self.config.get("experiment", "type")
-
-    @property
-    def version(self):
-        """
-        Achtung: *read-only*
-
-        :return: Experiment version **version** (*str*)
-        """
-        return self.config.get("metadata", "version")
-
-    @property
-    def title(self):
-        """
-        Achtung: *read-only*
-
-        :return: Experiment title **title** (*str*)
-        """
-        return self.config.get("metadata", "title")
-
-    @property
-    def start_timestamp(self):
-        return self._start_timestamp
-
-    @property
-    def start_time(self):
-        return self._start_time
-
-    @property
-    def message_manager(self):
-        return self._message_manager
-
-    @property
-    def experimenter_message_manager(self):
-        return self._experimenter_message_manager
-
-    @property
-    def exp_id(self):
-        return self.config.get("metadata", "exp_id")
-
-    @property
-    def path(self):
-        return str(self.config.expdir)
-
-    @property
-    def session_id(self):
-        return self.config.get("metadata", "session_id")
-
-    @property
-    def session_status(self):
-        return self._session_status
-
-    @session_status.setter
-    def session_status(self, status):
-        """Sets the session_status for the current experiment.
-
-        Args:
-            status (str): A string describing the current status of the
-                experiment.
-                
-        Todo:
-            Should updates to an experiment's status result in a saving
-            action? We could call the SavingAgentController from within
-            this method to save the dataset every time a status update
-            is performed.
-            ATTENTION: The status is currently not saved in Alfed but
-            exists only at runtime!
-        """
-        if not isinstance(status, str):
-            raise TypeError
-        self._session_status = status
-
-    def set_additional_data(self, key: str, value):
-        """Shortcut for :meth:`DataManager.add_additional_data`.
-        """
-        self.data_manager.add_additional_data(key, value)
-
-    def get_additional_data(self, key: str):
-        """Shortcut for :meth:`DataManager.get_additional_data_by_key`.
-        """
-        return self.data_manager.get_additional_data_by_key(key)
-
-    def _set_encryptor(self):
-        """Sets the experiments encryptor.
-
-        Four possible outcomes:
-
-        1. Encryptor with key from default secrets.conf
-            If neither environment variable nor non-public custom key 
-            in the experiments' *secrets.conf* is defined.
-        2. Encryptor with key from environment variable
-            If 'ALFRED_ENCRYPTION_KEY' is defined in the environment
-            and no non-public custom key is defined in the experiments'
-            *secrets.conf*.
-        3. Encryptor with key from experiment secrets.conf
-            If 'public_key = false' and a key is defined in the 
-            experiments' *secrets.conf*.
-        4. No encryptor
-            If 'public_key = false' and no key is defined in the 
-            experiments' *secrets.conf*.
-
-        """
-
-        key = os.environ.get("ALFRED_ENCRYPTION_KEY", None)
-
-        if not key or not self.secrets.getboolean("encryption", "public_key"):
-            key = self.secrets.get("encryption", "key")
-
-        if key:
-            self._encryptor = Fernet(key=key.encode())
-        else:
-            self.log.warning(
-                "No encryption key found. Thus, no encryptor was set, and the methods 'encrypt' and 'decrypt' will not work."
-            )
-
-    def encrypt(self, data) -> str:
-        """Converts input (given in `data` ) to `bytes`, performs 
-        encryption, and returns the encrypted object as ` str`.
-
-        In web experiments deployed via mortimer, a safe, user-specific 
-        secret key will be used for encryption. The method will also 
-        work in offline experiments, but does NOT provide safe 
-        encryption in this case, as a PUBLIC key is used for encryption. 
-        This is only ok for testing purposes.
-
-        Args:
-            data: Input object that you want to encrypt. If the input is
-                *None*, the function will return *None*.
-        """
-        if data is None:
-            return None
-
-        if type(data) not in [str, int, float]:
-            raise TypeError("Input must be of type str, int, or float.")
-
-        d_str = str(data)
-        d_bytes = d_str.encode()
-
-        if self.secrets.getboolean("encryption", "public_key"):
-            self.log.warning(
-                "USING STANDARD PUBLIC ENCRYPTION KEY. YOUR DATA IS NOT SAFE! USE ONLY FOR TESTING"
-            )
-
-        encrypted = self._encryptor.encrypt(d_bytes)
-        return encrypted.decode()
-
-    def decrypt(self, data):
-        """Decrypts input and returns the decrypted object as `str`.
-
-        The method uses the built-in Fernet instance to decrypt the input.
-
-        :param data: Encrypted bytes object. Must be of type `str` or `bytes`.
-        """
-        if type(data) is str:
-            d_bytes = data.encode()
-        elif type(data) is bytes:
-            d_bytes = data
-        else:
-            raise TypeError("Input must be of type str or bytes.")
-
-        d = self._encryptor.decrypt(d_bytes)
-        return d.decode()
-
-    @property
-    def user_interface_controller(self):
-        """
-        Achtung: *read-only*
-
-        :return: :py:class:`ui_controller.QtUserInterfaceController` oder :py:class:`ui_controller.WebUserInterfaceController`
-        """
-        return self._user_interface_controller
-
-    @property
-    def page_controller(self):
-        """
-        Achtung: *read-only*
-
-        :return: :py:class:`page_controller.PageController`
-        """
-        return self.root_section
-
-    @property
-    def data_manager(self):
-        """
-        Achtung: *read-only*
-
-        :return: :py:class:`data_manager.DataManager`
-        """
-        return self._data_manager
-
-    @property
-    def saving_agent_controller(self):
-        """
-        Achtung: *read-only*
-
-        :return: :py:class:`SavingAgentController`
-        """
-        return self._saving_agent_controller
-
-    @property
-    def settings(self):
-        return self._settings
-
-    @property
-    def finished(self):
-        """
-        Achtung: *read-only*
-
-        :return: Experiment beendet? **self._finished** (*bool*)
-        """
-        return self._finished
-
-    @property
-    def condition(self):
-        """
-        *read-only*
-
-        :return: Current TestCondition (*str or unicode*)
-        """
-        return self._condition
-
-    def add_condition(self, s):
-        self._condition = self._condition + "." + s if self._condition else s
-
-    @property
-    def session(self):
-        """
-        *read-only*
-
-        :return: Current TestCondition (*str or unicode*)
-        """
-        return self._session
-
-    def add_session(self, s):
-        self._session = self._session + "." + s if self._session else s
-
-    def __iadd__(self, other):
-        self.append(other)
-        return self
->>>>>>> 934c9e81
+from .section import *