# -*- coding:utf-8 -*-
"""Provides element classes for adding content to pages.

.. versionadded:: 1.5

.. moduleauthor:: Johannes Brachem <jbrachem@posteo.de>
"""
import random
import re
import string
import logging

from abc import ABC, abstractproperty, abstractmethod
from pathlib import Path
from typing import List
from typing import Tuple
from typing import Union
from dataclasses import dataclass

from jinja2 import Environment
from jinja2 import PackageLoader
from jinja2 import Template
from past.utils import old_div

import cmarkgfm
from emoji import emojize

from . import alfredlog
from ._helper import alignment_converter
from ._helper import fontsize_converter
from ._helper import is_url

jinja_env = Environment(loader=PackageLoader(__name__, "templates/elements"))


def icon(name: str, ml: int = 0, mr: int = 0) -> str:
    """Returns HTML code for displaying font-awesome icons.
    
    These icons can be used in all places where HTML code is rendered,
    i.e. TextElements, and all labels of elements.
    
    Args:
        name: The icon name, as shown on https://fontawesome.com/icons?d=gallery&m=free
        ml: Margin to the left, can be an integer from 0 to 5.
        mr: Margin to the right, can be an integer from 0 to 5.

    """
    return f"<i class='fas fa-{name} ml-{ml} mr-{mr}'></i>"


def emoji(text: str) -> str:
    """Returns a new string in which emoji shortcodes in the input 
    string are replaced with their unicode representation.
    
    Emoji printing can be used in all TextElements and Element labels.
    An overview of shortcodes can be found here: 
    https://www.webfx.com/tools/emoji-cheat-sheet/

    Args:
        text: Text, containing emoji shortcodes.
    
    """
    return emojize(text, use_aliases=True)


class RowLayout:
<<<<<<< HEAD
    """Provides layouting functionality for responsive horizontal 
    positioning of elements.
=======
    """Manages the layout of

>>>>>>> fd349c5d

    Args:
        ncols: Number of columns to arrange in a row.
        valign_cols: List of vertical column alignments. Valid values 
            are 'auto' (default), 'top', 'center', and 'bottom'.
        responsive: Boolean, indicating whether breakpoints should
            be responsive, or not.

    Attributes:
        width_xs: List of column widths on screens of size 'xs' or 
            bigger (<576px). Widths must be defined as integers between
            1 and 12.
        width_sm: List of column widths on screens of size 'sm' or 
            bigger (>=576px). Widths must be defined as integers between
            1 and 12.
        width_md: List of column widths on screens of size 'md' or 
            bigger (>=768px). Widths must be defined as integers between
            1 and 12.
        width_lg: List of column widths on screens of size 'lg' or 
            bigger (>=992px). Widths must be defined as integers between
            1 and 12.
        width_xl: List of column widths on screens of size 'xl' or 
            bigger (>=1200px). Widths must be defined as integers between
            1 and 12.

    """

    def __init__(self, ncols: int, valign_cols: List[str] = None, responsive: bool = True):
        self.ncols = ncols
        self._valign_cols = valign_cols
        self.responsive = responsive

        self.width_xs = None
        self.width_sm = None
        self.width_md = None
        self.width_lg = None
        self.width_xl = None

    def col_breaks(self, col: int) -> str:
        """Returns the column breakpoints for a specific column as 
        strings for use as bootstrap classes.
        
        Args:
            col: Column index (starts at 0)
        """
        xs = self.format_breaks(self.width_xs, "xs")[col]
        sm = self.format_breaks(self.width_sm, "sm")[col]
        md = self.format_breaks(self.width_md, "md")[col]
        lg = self.format_breaks(self.width_lg, "lg")[col]
        xl = self.format_breaks(self.width_xl, "xl")[col]

        if self.responsive:
            breaks = [xs, sm, md, lg, xl]
            if breaks == ["", "", "", "", ""]:
                return "col-sm"
            else:
                return " ".join(breaks)
        else:  # set breaks to a fixed value
            breaks = self.format_breaks(self.width_sm, "xs")[col]  # this is ONE value
            out = breaks if breaks != "" else "col"
            return out

    def format_breaks(self, breaks: List[int], bp: str) -> List[str]:
        """Takes a tuple of column sizes (in integers from 1 to 12) and
        returns a corresponding list of formatted Bootstrap column 
        classes.

        Args:
            breaks: List of integers, indicating the breakpoints.
            bp: Specifies the relevant bootstrap breakpoint. (xs, sm,
                md, lg, or xl).
        """
        try:
            if len(breaks) > self.ncols:
                raise ValueError("Break list length must be <= number of elements.")
        except TypeError:
            pass

        out = []
        for i in range(self.ncols):
            try:
                n = breaks[i]
            except (IndexError, TypeError):
                out.append("")
                continue

            if not isinstance(n, int):
                raise TypeError("Break values must be of type integer.")
            if not n >= 1 and n <= 12:
                raise ValueError("Break values must be between 1 and 12.")

            if bp == "xs":
                out.append(f"col-{n}")
            else:
                out.append(f"col-{bp}-{n}")

        return out

    @property
    def valign_cols(self) -> List[str]:
<<<<<<< HEAD
        """List of vertical column alignments. Valid values are 'auto' 
        (default), 'top', 'center', and 'bottom'."""

        try:
            if len(self._valign_cols) > self.ncols:
                raise ValueError(
                    "Col position list must be of the same or smaller length as number of elements."
                )
        except TypeError:
            pass
=======
        if self._valign_cols is None:
            return ["align-self-center"]

        if len(self._valign_cols) > self.ncols:
            raise ValueError("List length must be <= as number of elements.")
>>>>>>> fd349c5d

        out = []
        for i in range(self.ncols):
            try:
                n = self._valign_cols[i]
            except IndexError:
                out.append("align-self-center")
                continue

            if not isinstance(n, str):
                raise TypeError("Col position must be of type str.")

            if n == "auto":
                out.append("")
            elif n == "top":
                out.append("align-self-start")
            elif n == "center":
                out.append("align-self-center")
            elif n == "bottom":
                out.append("align-self-end")
            else:
                raise ValueError("Valign allowed values: 'auto', 'top', 'center', and 'bottom'.")

        return out

    @valign_cols.setter
    def valign_cols(self, value: List[str]):
        self._valign_cols = value


class Element(ABC):
    """Element baseclass. All elements are derived from this class.

    Args:
        name: Name of the element. This should be a unique identifier.
            It will be used to identify the corresponding data in the
            final data set. If none is provided, a generic name will be
            generated.
        font_size: Font size for text in the element. Can be 'normal' 
            (default), 'big', 'huge', or an integer giving the desired 
            size in pt.
        align: Alignment of text/instructions inside the element. 
            Can be 'left' (default), 'center', 'right', or 'justify'.
        position: Horizontal position of the full element on the 
            page. Values can be 'left', 'center' (default), 'end',
            or any valid value for the justify-content flexbox
            utility [#bs_flex]_ .
        width: Defines the horizontal width of the element from 
            small screens upwards. It's always full-width on extra
            small screens. Possible values are 'narrow', 'medium',
            'wide', and 'full'. For more detailed control, you can 
            define the *element_width* attribute.
        height: Vertical height. Supply a string with a unit, e.g.
            "80px".
        showif: A dictionary, defining conditions that must be met
            for the element to be shown. See :attr:`showif` for details.
        should_be_shown_filter_function: (...)
        instance_level_logging: If *True*, the element will use an
            instance-specific logger, thereby allowing detailed fine-
            tuning of its logging behavior.

    Attributes:
        element_width: A list of relative width definitions. The
            list can contain up to 5 width definitions, given as
            integers from 1 to 12. They refer to the five breakbpoints 
            in Bootstrap 4's 12-column-grid system, i.e. 
            [xs, sm, md, lg, xl] [#bs_grid]_ .
        experiment: The alfred experiment to which this element belogs.
        log: An instance of :class:`alfred3.logging.QueuedLoggingInterface`,
            which is a modified interface to python's logging facility
            [#log]_ . You can use it to log messages with the standard
            logging methods 'debug', 'info', 'warning', 'error', 
            'exception', and 'log'. It also offers direct access to the
            logger via ``log.queue_logger``.
        page: The element's parent page (i.e. the page on which it is
            displayed).
        showif: The showif dictionary. It must be of the form
            ``{<page_uid>: {<element_name>: <value>}}``. It can contain
            showifs for multiple pages and for multiple elements on 
            each page. The element will only be shown if *all* 
            conditions are met.
    
    .. [#bs_flex] see https://getbootstrap.com/docs/4.0/utilities/flex/#justify-content
    .. [#bs_grid] see https://getbootstrap.com/docs/4.0/layout/grid/
    .. [#log] see https://docs.python.org/3/howto/logging.html#logging-basic-tutorial
    """

    base_template: Template = jinja_env.get_template("Element.html")
    element_template: Template = None
    can_display_corrective_hints_in_line: bool = False

    def __init__(
        self,
        name: str = None,
        font_size: Union[str, int] = None,
        align: str = "left",
        width: str = "full",
        height: str = None,
        position: str = "center",
        showif: dict = None,
        instance_level_logging: bool = False,
        **kwargs,
    ):

        # general
        self.name = name
        self.page = None
        self.experiment = None

        # display settings
        self.align = align
        self.font_size = font_size
        self.width = width
        self.height = height
        self.position = position
        self._show_corrective_hints = False
        self._element_width = None
        self._maximum_widget_width = None

        # showifs and filters
        self._enabled = True
        self.showif = showif if showif else {}
        self._showif_on_current_page = False
        self._should_be_shown = True

        # additional code
        self._css_code = []
        self._css_urls = []
        self._js_code = []
        self._js_urls = []

        # logging
        self.instance_level_logging = instance_level_logging
        self.log = alfredlog.QueuedLoggingInterface(base_logger=__name__)

        # Catch unsupported keyword arguments
        if kwargs != {}:
            raise ValueError(f"Parameter '{list(kwargs.keys())[0]}' is not supported.")

    # getters and setter start here ------------------------------------

    @property
    def converted_width(self):
        if self.width == "narrow":
            return ["col-12", "col-sm-6", "col-md-3"]
        elif self.width == "medium":
            return ["col-12", "col-sm-9", "col-md-6"]
        elif self.width == "wide":
            return ["col-12", "col-md-9"]
        elif self.width == "full":
            return ["col-12"]

    @property
    def width(self):
        return self._width

    @width.setter
    def width(self, value):
        if value not in ["narrow", "medium", "wide", "full"] and value is not None:
            raise ValueError(f"'{value}' is not a valid width.'")
        self._width = value

    @property
    def position(self):
        return self._position

    @position.setter
    def position(self, value):
        if value == "left":
            self._position = "start"
        elif value == "right":
            self._position = "end"
        else:
            self._position = value

    @property
    def font_size(self):
        return self._font_size

    @font_size.setter
    def font_size(self, value):
        self._font_size = fontsize_converter(value)

    @property
    def element_width(self):
        if self.width is not None:
            return " ".join(self.converted_width)

        width = self._element_width if self._element_width is not None else ["col-12"]
        if self.experiment.config.getboolean("layout", "responsive", fallback=True):
            return " ".join(width)
        else:
            return width[0]

    @element_width.setter
    def element_width(self, value: List[int]):
        self._element_width = value

    @property
    def name(self):
        """
        Property **name** marks a general identifier for element, which is also used as variable name in experimental datasets.
        Stored input data can be retrieved from dictionary returned by :meth:`.data_manager.DataManager.get_data`.
        """
        return self._name

    @name.setter
    def name(self, name):
        if name is None:
            self._name = None

        elif name is not None:
            if not re.match(r"^[-_A-Za-z0-9]*$", name):
                raise ValueError(
                    "Element names may only contain following charakters: A-Z a-z 0-9 _ -"
                )

            if not isinstance(name, str):
                raise TypeError

            self._name = name

    @property
    def data(self):
        """
        Property **data** contains a dictionary with input data of element.
        """
        return {}

    @property
    def corrective_hints(self):
        return []

    @property
    def show_corrective_hints(self):
        return self._show_corrective_hints

    @show_corrective_hints.setter
    def show_corrective_hints(self, b):
        self._show_corrective_hints = bool(b)

    @property
    def should_be_shown(self) -> bool:
        """Boolean, indicating whether the element is meant to be shown.
        
        Evaluates all *showif* conditions and can be set manually.
        """
        cond1 = self._should_be_shown
        cond2 = all(self._evaluate_showif())
        return cond1 and cond2

    @should_be_shown.setter
    def should_be_shown(self, b):
        """
        sets should_be_shown to b.

        :type b: bool
        """
        if not isinstance(b, bool):
            raise TypeError("should_be_shown must be an instance of bool")
        self._should_be_shown = b

    @property
    def page(self):
        """The page to which the element belongs."""
        return self._page

    @page.setter
    def page(self, value):
        self._page = value

    @property
    def tree(self):
        """A string, giving the exact position of the element's page in 
        the experiment. The tree is composed of the tags of all sections
        and the page, separated by underscores. Example for the Page
        with tag 'hello_world' in section 'main'::
        
            rootSection_main_hello_world
        
        """
        return self.page.tree

    @property
    def identifier(self):

        return self.tree.replace("rootSection_", "") + "_" + self._name

    @property
    def css_code(self) -> List[Tuple[int, str]]:
        """A list of tuples, which contain a priority and CSS code."""
        return self._css_code

    @property
    def css_urls(self):
        """A list of tuples, which contain a priority and urls pointing 
        to CSS code."""
        return self._css_urls

    @property
    def js_code(self) -> List[Tuple[int, str]]:
        """A list of tuples, which contain a priority and Javascript."""
        return self._js_code

    @property
    def js_urls(self) -> List[Tuple[int, str]]:
        """A list of tuples, which contain a priority and urls pointing
        to JavaScript."""
        return self._js_urls

    @property
    def web_thumbnail(self):
        return None

    @property
    def template_data(self):
        d = {}
        d["element_class"] = self.element_class
        d["name"] = self.name
        d["position"] = self.position
        d["element_width"] = self.element_width
        d["hide"] = "hide" if self._showif_on_current_page is True else ""
        d["align"] = f"text-{self.align}"
        d["align_raw"] = self.align
        d["fontsize"] = f"font-size: {self.font_size}pt;" if self.font_size is not None else ""
        d["height"] = f"height: {self.height};" if self.height is not None else ""
        d["responsive"] = self.experiment.config.getboolean("layout", "responsive")
        return d

    # Private methods start here ---------------------------------------

    def _evaluate_showif(self) -> List[bool]:
        """Checks the showif conditions that refer to previous pages.
        
        Returns:
            A list of booleans, indicating for each condition whether
            it is met or not.
        """

        if self.showif:
            conditions = []
            for page_uid, condition in self.showif.items():

                # skip current page (showifs for current pages are checked elsewhere)
                if page_uid == self.page.uid:
                    continue

                d = self.experiment.get_page_data(page_uid=page_uid)
                for target, value in condition.items():
                    try:
                        conditions.append(d[target] == value)
                    except KeyError:
                        msg = (
                            f"You defined a showif '{target} == {value}' for {self} "
                            f"on Page with uid '{page_uid}', "
                            f"but {target} was not found on the page. "
                            "The element will NOT be shown."
                        )
                        self.log.warning(msg)
                        return [False]
            return conditions
        else:
            return [True]

    def _activate_showif_on_current_page(self):
        """Adds JavaScript to self for dynamic showif functionality."""
        on_current_page = self.showif.get(self.page.uid, None)
        if on_current_page:

            # If target element is not even on the same page
            for element_name, value in on_current_page.items():
                if not element_name in self.page.element_dict:
                    msg = (
                        f"You defined a showif '{element_name} == {value}' for {self} "
                        f"on {self.page}, "
                        f"but {element_name} was not found on the page. "
                        "The element will NOT be shown."
                    )
                    self.log.warning(msg)
                    self.should_be_shown = False
                    return

            t = jinja_env.get_template("showif.js")
            js = t.render(showif=on_current_page, element=self.name)
            self.js_code.append((7, js))
            self._showif_on_current_page = True

    # Public methods start here ----------------------------------------

    def added_to_experiment(self, experiment):
        """Tells the element that it was added to an experiment. 
        
        The experiment is made available to the element, and the 
        element's logging interface initializes its experiment-specific
        logging.

        Args:
            experiment: The alfred experiment to which the element was
                added.
        """
        self.experiment = experiment
        self.log.add_queue_logger(self, __name__)

    def added_to_page(self, page):
        """Tells the element that it was added to a page. 
        
        The page and the experiment are made available to the element.

        Args:
            page: The page to which the element was added.
        """
        from . import page as pg

        if not isinstance(page, pg.PageCore):
            raise TypeError()

        self._page = page
        if self.name is None:
            self.name = self.page.generate_element_name(self)

        if self.page.experiment:
            self.added_to_experiment(self._page.experiment)

    def set_data(self, data):
        pass

    def validate_data(self):
        return True

    def prepare(self):
        """Wraps *prepare_web_widget* to allow for additional, generic
        preparations that are the same for all elements.
        
        This is useful, because *prepare_web_widget* is often redefined
        in derived elements.
        """
        self._activate_showif_on_current_page()
        self.prepare_web_widget()

    def prepare_web_widget(self):
        """Hook for computations for preparing an element's web widget.
        
        This method is supposed to be overridden by derived elements if
        necessary.
        """
        pass

    # Magic methods start here -----------------------------------------

    def __str__(self):
        return f"{type(self).__name__}(name: '{self.name}')"

    def __repr__(self):
        return self.__str__()

    # abstract attributes start here -----------------------------------

    @property
    def inner_html(self) -> str:
        """Renders :attr:`~alfred3.element_responsive.Element.element_template`
        with :attr:`~alfred3.element_responsive.Element.template_data`
        and returns the resulting html.

        If no `element_template` is defined, `None` is returned.
        """
        if self.element_template is not None:
            return self.element_template.render(self.template_data)
        else:
            return None

    @property
    def web_widget(self) -> str:
        """Returns the full html-code for the element's display on the
        screen.

        This is done by rendering the 
        :attr:`~alfred3.element_responsive.Element.base_template` with
        the :attr:`~alfred3.element_responsive.Element.template_data` 
        and injecting the :attr:`~alfred3.element_responsive.Element.inner_html`
        into it.

        """
        d = self.template_data
        d["html"] = self.inner_html
        return self.base_template.render(d)

    @property
    def element_class(self) -> str:
        """Returns the name of the element's class. Used, e.g. as
        CSS class name in the base element template.
        """
        return type(self).__name__


    def add_css(self, code: str, priority: int = 10):
        """Adds CSS to the element.
        
        Args:
            code: Css code
            priority: Can be used to influence the order in which code
                is added to the page. Sorting is ascending, i.e. the 
                lowest numbers appear closest to the top of the page.
        
        """
        self._css_code.append((priority, code))
    
    def add_js(self, code: str, priority: int = 10):
        """Adds Javascript to the element.
        
        Args:
            code: Css code
            priority: Can be used to influence the order in which code
                is added to the page. Sorting is ascending, i.e. the 
                lowest numbers appear closest to the top of the page.
        
        """
        self._js_code.append((priority, code))

@dataclass
class _RowCol:
    """Just a little helper for handling columns inside a Row.
    
    :meta private:
    """
    breaks: str
    vertical_position: str
    element: Element
    id: str

class Row(Element):
    """Allows you to arrange up to 12 elements in a row.

    .. versionadded:: 1.5

    The row will arrange your elements using Bootstrap 4's grid system
    and breakpoints, making the arrangement responsive. You can 
    customize the behavior of the row for five different screen sizes
    (Bootstrap 4's default break points) with the width attributes of
    its layout attribute.

    If you don't specify breakpoints manually via the *layout* attribute, 
    the columns will default to equal width and wrap on breakpoints 
    automatically.

    .. note::
        In Bootstrap's grid, the horizontal space is divided into 12
        equally wide units. You can define the horizontal width of a
        column by assigning it a number of those units. A column of 
        width 12 will take up all available horizontal space, other 
        columns will be placed below such a full-width column.

        You can define the column width for each of five breakpoints
        separately. The definition will be valid for screens of the
        respective size up to the next breakpoint.

        See https://getbootstrap.com/docs/4.5/layout/grid/#grid-options 
        for detailed documentation of how Bootstrap's breakpoints work.
    
    .. note::
        **Some information regarding the width attributes**
        
        * If you specify fewer values than the number of columns in the 
          width attributes, the columns with undefined width will take up 
          equal portions of the remaining horizontal space.
        * If a breakpoint is not specified manually, the values from the
          next smaller breakpoint are inherited.
    
    Args:
        elements: The elements that you want to arrange in a row.
        height: Custom row height (with unit, e.g. '100px').
        valign_cols: List of vertical column alignments. Valid values 
            are 'auto' (default), 'top', 'center', and 'bottom'.
        elements_full_width: A switch, telling the row whether you wish
            it to resize all elements in it to full-width (default: True).
            This switch exists, because some elements might default to
            a smaller width, but when using them in a Row, you usually
            want them to span the full width of their column.
    
    """

<<<<<<< HEAD
    element_template = jinja_env.get_template("Row.html")

    
=======
    @dataclass
    class InternalCol:
        """Just a little helper for handling columns."""

        breaks: str
        vertical_position: str
        element: Element
        id: str
>>>>>>> fd349c5d

    def __init__(
        self,
        *elements: Element,
        height: str = "auto",
        valign_cols: List[str] = None,
        name: str = None,
        showif: dict = None,
        elements_full_width: bool = True,
    ):
        """Constructor method."""
        super().__init__(name=name, showif=showif)
        self.elements = elements

        #: An instance of :class:`~alfred3.element_responsive.RowLayout`, used for layouting.
        #: You can use this attribute to finetune column widths.
        self.layout = RowLayout(ncols=len(self.elements), valign_cols=valign_cols)
        
        self.height = height
        self.elements_full_width = elements_full_width

    def added_to_page(self, page):
        super().added_to_page(page)

        for element in self.elements:
            if element is None:
                continue
            element.should_be_shown = False
            page += element

            if self.elements_full_width:
                element.width = "full"

    @property
    def cols(self) -> list:
        """Returns a list of columns."""
        out = []
        for i, element in enumerate(self.elements):
            col = _RowCol(
                breaks=self.layout.col_breaks(col=i),
                vertical_position=self.layout.valign_cols[i],
                element=element,
                id=f"{self.name}_col{i+1}",
            )
            out.append(col)
        return out

    @property
    def template_data(self):
        d = super().template_data
        d["columns"] = self.cols
        d["name"] = self.name
        return d


class Stack(Row):
    """Stacks multiple elements on top of each other.
    
    Stacks are intended for use in Rows. They allow you to flexibly 
    arrange elements in a grid.

    Here is an example, that will display two stacked elements next to
    one other element::

        from alfred3 import element_responsive as el
        
        el1 = el.TextElement("text")
        el2 = el.TextEntryElement(toplab="lab")
        el3 = el.TextElement("long text")

        row = el.Row(el.Stack(el1, el2), el3)

    The Arrangement will look like this::

        |=========|========|
        |   el1   |        |
        |=========|  el3   |
        |   el2   |        |
        |=========|========|
    
    Args:
        *elements: The elements to stack.
        **kwargs: Keyword arguments that are passend on to the parent 
            class :class:`Row`.

    """

    def __init__(self, *elements: Element, **kwargs):
        """Constructor method."""
        super().__init__(*elements, **kwargs)
        self.layout.width_xs = [12 for element in elements]


class VerticalSpace(Element):
    """The easiest way to add vertical space to a page.
    
    Args:
        space: Desired space in any unit that is understood by a CSS
            margin (e.g. em, px, cm). Include the unit (e.g. '1em').
    """

    def __init__(self, space: str = "1em"):
        """Constructor method."""
        super().__init__()
        self.space = space

    @property
    def web_widget(self):
        return f"<div style='margin-bottom: {self.space};'></div>"


class Style(Element):
    """Adds CSS code to a page. 
    
    CSS styling can be used to change the appearance of page or 
    individual elements. 
    
    .. note:: 
        A Style is added to a specific page, and thus only affects the 
        layout of that page. To change the appearance of the whole 
        experiment, you can define your styles in a .css file and 
    """

    web_widget = None
    should_be_shown = False

    def __init__(self, code: str = None, url: str = None, path: str = None, priority: int = 10):
        super().__init__()
        self.priority = priority
        self.code = code
        self.url = url

        self.path = Path(path) if path is not None else None
        self.should_be_shown = False

        if (self.code and self.path) or (self.code and self.url) or (self.path and self.url):
            raise ValueError("You can only specify one of 'code', 'url', or 'path'.")

    @property
    def css_code(self):
        if self.path:
            p = self.experiment.subpath(self.path)

            code = p.read_text()
            return [(self.priority, code)]
        else:
            return [(self.priority, self.code)]

    @property
    def css_urls(self):
        return [(self.priority, self.url)]


class HideNavigation(Style):
    def __init__(self):
        super().__init__()
        self.code = "#page-navigation {display: none;}"


class JavaScript(Element):
    """Adds JavaScript to a page.
    
    Javascript can be used to implement dynamic behavior on the client
    side.
    """

    web_widget = None
    should_be_shown = False

    def __init__(self, code: str = None, url: str = None, path: str = None, priority: int = 10):
        super().__init__()
        self.priority = priority
        self.code = code
        self.url = url

        self.path = Path(path) if path is not None else None
        self.should_be_shown = False

        if (self.code and self.path) or (self.code and self.url) or (self.path and self.url):
            raise ValueError("You can only specify one of 'code', 'url', or 'path'.")

    @property
    def js_code(self):
        if self.path:
            p = self.experiment.subpath(self.path)

            code = p.read_text()
            return [(self.priority, code)]
        else:
            return [(self.priority, self.code)]

    @property
    def js_urls(self):
        return [(self.priority, self.url)]


class WebExitEnabler(JavaScript):
    """If added to a page, this element disables the 'Do you really want
    to leave this page?' popup on that page."""

    def __init__(self):
        code = "$(document).ready(function(){glob_unbind_leaving();});"
        super().__init__(code=code, priority=10)


class TextElement(Element):
    """Displays text.

    You can use GitHub-flavored Markdown syntax [#md]_ and common emoji 
    shortcodes [#emoji]_ . Additionally, you can use raw html for 
    advanced formatting.

    Example::

        TextElement("**This is boldfaced** text. :blush:")

    Text can be entered directly through the `text` parameter, or
    it can be read from a file by specifying the 'path' parameter.
    Note that you can only use one of these options, if you specify
    both, the element will raise an error.

    Example::

        # Text element with responsive width
        text = TextElement('Text display')

        # Text element that is always displayed as full-width
        text = TextElement('Text display', width='full')

        # Text element with content read from file
        text = TextElement(path='files/text.md')
        
    Args:
        text: Text to be displayed.
        text_width: Text width in px. **Deprecated** for responsive
            design (v1.5). Use `element_width` instead, when using
            the responsive design.
        text_height: Element height in px.
        path: Filepath to a textfile (relative to the experiment 
            directory).
        width: Element width. Usage is the same as in 
            :class:`Element`, but the TextElement uses its own
            specific default, which ensures good readability in 
            most cases on different screen sizes.
        **element_args: Keyword arguments passed to the parent class
            :class:`Element`. Accepted keyword arguments are: name, 
            font_size, align, width, position, showif, 
            instance_level_logging.
    
    Attributes:
        emojize: If True (default), emoji shortcodes in the text will
            be converted to unicode.

    .. [#md] https://guides.github.com/features/mastering-markdown/
    .. [#emoji] Overview of Shortcodes: https://www.webfx.com/tools/emoji-cheat-sheet/
    """

    element_class = "text-element"
    element_template = jinja_env.get_template("TextElement.html")
    emojize = True

    def __init__(
        self, text: str = None, path: Union[Path, str] = None, width: str = None, **element_args,
    ):

        """Constructor method."""
        super().__init__(width=width, **element_args)

        self._text = text if text is not None else ""
        self.path = path

        if self._text and self.path:
            raise ValueError("You can only specify one of 'text' and 'path'.")

    @property
    def text(self):
        if self.path:
            return self.experiment.subpath(self.path).read_text()
        else:
            return self._text

    def render_text(self):
        if self.emojize:
            text = emojize(self.text, use_aliases=True)
        else:
            text = self.text
        return cmarkgfm.github_flavored_markdown_to_html(text)

    @text.setter
    def text(self, text):
        self._text = text

    @property
    def element_width(self):
        if self.width is not None:
            return " ".join(self.converted_width)

        responsive = self.experiment.config.getboolean("layout", "responsive", fallback=True)
        if responsive:
            if self._element_width is None:
                return " ".join(["col-12", "col-sm-11", "col-lg-10", "col-xl-9"])
            else:
                return " ".join(self._element_width)
        elif not responsive:
            return "col-9"

    @property
    def template_data(self) -> dict:
        d = super().template_data
        d["text"] = self.render_text()
        # height = f"height: {self._text_height}px;" if self._text_height is not None else ""
        # d["style"] += f"{height}"

        return d

    def __str__(self):
        if len(self.text) <= 10:
            text = self.text
        else:
            text = self.text[0:10] + "..."

        return f"{type(self).__name__}(text: '{text}'; name: '{self.name}')"


class Hline(Element):
    element_class = "hline-element"
    inner_html = "<hr>"


class CodeElement(TextElement):
    """A convenience element for displaying highlighted code.

    Args:
        lang: The programming language to highlight [#lang]_ . Defaults 
            to 'auto', which tries to auto-detect the right language. 
    
    .. [#lang] see https://prismjs.com/index.html#supported-languages
        for an overview of possible language codes. Note though that 
        we may not support all possible languages.
    """

    element_class = "code-element"

    def __init__(
        self,
        text: str = None,
        path: Union[Path, str] = None,
        lang: str = "auto",
        width: str = "full",
        **element_args,
    ):

        """Constructor method."""
        super().__init__(text=text, path=path, width=width, **element_args)
        self.lang = lang if lang is not None else ""

    @property
    def text(self):
        if self.path:
            text = self.experiment.subpath(self.path).read_text()

            code = f"```{self.lang}\n{text}\n```"
            return code
        else:
            code = f"```{self.lang}\n{self._text}\n```"
            return code

    def __str__(self):
        text = self.text.replace(f"```{self.lang}", "").replace("\n", "").replace("\r", "")
        if len(self.text) > 10:
            text = text[0:10] + " ..."

        return f"{type(self).__name__}(text: '{text}'; lang: '{self.lang}'; name: '{self.name}')"


class Label(TextElement):
    """A child of TextElement, serving mainly as label for other 
    elements.
    """

    element_class = "label-element"

    def __init__(self, text, width="full", **kwargs):
        super().__init__(text=text, width=width, **kwargs)
        self.layout: RowLayout = None
        self.layout_col: int = None

    @property
    def col_breaks(self):
        return self.layout.col_breaks(self.layout_col)

    @property
    def vertical_alignment(self):
        return self.layout.valign_cols[self.layout_col]


class DataElement(Element):
    """DataElement can be used to save data without any display.

    Example::

        DataElement(value="test", name="mydata")
    
    Args:
        value: The value that you want to save.
    """

    def __init__(self, value: Union[str, int, float], description: str = None, **kwargs):
        """Constructor method."""

        if kwargs.pop("variable", False):
            raise ValueError("'variable' is not a valid parameter. Use 'value' instead.")

        super(DataElement, self).__init__(**kwargs)
        self.value = value
        self.description = description
        self.should_be_shown = False

    @property
    def data(self):
        return {self.name: self.value}

    @property
    def encrypted_data(self):
        encrypted_value = self.experiment.encrypt(self.value)
        return {self.name: encrypted_value}

    @property
    def codebook_data_flat(self):
        from . import page

        data = {}
        data["name"] = self.name
        data["tree"] = self.tree.replace("rootSection_", "")
        data["identifier"] = self.identifier
        data["page_title"] = self.page.title
        data["element_type"] = type(self).__name__
        data["description"] = self.description
        data["duplicate_identifier"] = False
        data["unlinked"] = True if isinstance(self.page, page.UnlinkedDataPage) else False
        return data

    @property
    def codebook_data(self):
        return {self.identifier: self.codebook_data_flat}

    def __str__(self):
        return f"{type(self).__name__}(value: '{self.value}'; name: '{self.name}')"


class LabelledElement(Element):
    """An intermediate Element class which provides support for labels.
    
    Args:
        toplab, leftlab, rightlab, bottomlab: Strings or instances of
            :class:`Label`, which will be used to label the element.
        layout: A list of integers, specifying the allocation of 
            horizontal space between leftlab, main element widget and
            rightlab. Uses Bootstraps 12-column-grid, i.e. you can
            choose integers between 1 and 12.
    """

    base_template = jinja_env.get_template("LabelledElement.html")
    element_class = "labelled-element"

    def __init__(
        self,
        toplab: str = None,
        leftlab: str = None,
        rightlab: str = None,
        bottomlab: str = None,
        layout: List[int] = None,
        **kwargs,
    ):
        """Constructor method."""
        super().__init__(**kwargs)
        # default for width
        if leftlab and rightlab:
            # for accessing the right col in layout.col_breaks for the input field
            self.input_col = 1
            self.layout = RowLayout(ncols=3)
            self.layout.width_sm = layout if layout is not None else [2, 8, 2]
        elif leftlab:
            # for accessing the right col in layout.col_breaks for the input field
            self.input_col = 1
            self.layout = RowLayout(ncols=2)
            self.layout.width_sm = layout if layout is not None else [3, 9]
        elif rightlab:
            # for accessing the right col in layout.col_breaks for the input field
            self.input_col = 0
            self.layout = RowLayout(ncols=2)
            self.layout.width_sm = layout if layout is not None else [9, 3]
        else:
            # for accessing the right col in layout.col_breaks for the input field
            self.input_col = 0
            self.layout = RowLayout(ncols=1)
            self.layout.width_sm = [12]

        self.layout.valign_cols = ["center" for el in range(self.layout.ncols)]

        self.toplab = toplab
        self.leftlab = leftlab
        self.rightlab = rightlab
        self.bottomlab = bottomlab

    def added_to_page(self, page):
        super().added_to_page(page)

        for lab in ["toplab", "leftlab", "rightlab", "bottomlab"]:
            if getattr(self, lab):
                getattr(self, lab).name = f"{self.name}-{lab}"

    def added_to_experiment(self, experiment):
        super().added_to_experiment(experiment)
        self.layout.responsive = self.experiment.config.getboolean("layout", "responsive")

        if self.toplab:
            self.toplab.added_to_experiment(experiment)

        if self.leftlab:
            self.leftlab.added_to_experiment(experiment)

        if self.rightlab:
            self.rightlab.added_to_experiment(experiment)

        if self.bottomlab:
            self.bottomlab.added_to_experiment(experiment)

    @property
    def toplab(self):
        """Label above of the main element widget."""
        return self._toplab

    @toplab.setter
    def toplab(self, value: str):
        if isinstance(value, Label):
            self._toplab = value
        elif isinstance(value, str):
            self._toplab = Label(text=value, align="center")
        else:
            self._toplab = None

    @property
    def bottomlab(self):
        """Label below of the main element widget."""
        return self._bottomlab

    @bottomlab.setter
    def bottomlab(self, value: str):
        if isinstance(value, Label):
            self._bottomlab = value
        elif isinstance(value, str):
            self._bottomlab = Label(text=value, align="center")
        else:
            self._bottomlab = None

    @property
    def leftlab(self):
        """Label to the left of the main element widget."""
        return self._leftlab

    @leftlab.setter
    def leftlab(self, value: str):
        if isinstance(value, Label):
            self._leftlab = value
            self._leftlab.layout = self.layout
            self._leftlab.layout_col = 0
        elif isinstance(value, str):
            self._leftlab = Label(text=value, align="right")
            self._leftlab.layout = self.layout
            self._leftlab.layout_col = 0
        else:
            self._leftlab = None

    @property
    def rightlab(self):
        """Label to the right of the main element widget."""
        return self._rightlab

    @rightlab.setter
    def rightlab(self, value: str):
        if isinstance(value, Label):
            self._rightlab = value
            self._rightlab.layout = self.layout
            self._rightlab.layout_col = self.input_col + 1
        elif isinstance(value, str):
            self._rightlab = Label(text=value, align="left")
            self._rightlab.layout = self.layout
            self._rightlab.layout_col = self.input_col + 1
        else:
            self._rightlab = None

    @property
    def labels(self) -> str:
        """Returns the labels in a single, nicely formatted string."""

        labels = []
        if self.toplab:
            labels.append(f"toplab: '{self.toplab.text}'")
        if self.leftlab:
            labels.append(f"leftlab: '{self.leftlab.text}'")
        if self.rightlab:
            labels.append(f"rightlab: '{self.rightlab.text}'")
        if self.bottomlab:
            labels.append(f"bottomlab: '{self.bottomlab.text}'")

        if labels:
            return ", ".join(labels)

    def __str__(self):
        return f"{type(self).__name__}({self.labels}; name: '{self.name}')"

    @property
    def template_data(self):
        d = super().template_data
        d["toplab"] = self.toplab
        d["leftlab"] = self.leftlab
        d["rightlab"] = self.rightlab
        d["bottomlab"] = self.bottomlab
        d["input_breaks"] = self.layout.col_breaks(col=self.input_col)
        d["input_valign"] = self.layout.valign_cols[self.input_col]
        return d


class InputElement(LabelledElement):
    """Base class for elements that allow data input.

    This class handles the logic und layouting of instructions for input 
    elements.

    Args:
        no_input_corrective_hint: Hint to be displayed if force_input 
            set to True and no user input registered. Defaults to the
            experiment-wide value specified in config.conf.
        instruction_width: Horizontal width of instructions. 
            **Deprecated** for responsive design (v1.5+). Use 
            `instruction_col_width` instead, when using the responsive 
            design.
        instruction_height: Minimum vertical size of instruction label.
        force_input: If `True`, users can only progress to the next page
            if they enter data into this field. **Note** that this works
            only in HeadOpenSections and SegmentedSections, not in plain
            Sections.
        description: An additional description of the element. This will
            show up in the additional alfred-generated codebook. It has
            no effect on the display of the experiment.
        default: Default value.
        **kwargs: Further keyword arguments that are passed on to the
            parent class :class:`Element`.
    
    Attributes:
        instruction_col_width: Width of the instruction area, using
            Bootstrap's 12-column-grid. You can assign an integer 
            between 1 and 12 here to fine-tune the instruction width.
        input_col_width: Width of the input area, using
            Bootstrap's 12-column-grid. You can assign an integer 
            between 1 and 12 here to fine-tune the input area width.
    """

    can_display_corrective_hints_in_line = True
    disabled = False

    def __init__(
        self,
        toplab: str = None,
        force_input: bool = False,
        no_input_corrective_hint: str = None,
        default=None,
        description: str = None,
        disabled: bool = False,
        **kwargs,
    ):
        super().__init__(toplab=toplab, **kwargs)
        self.description = description

        self._input = ""
        self._force_input = force_input
        self._no_input_corrective_hint = no_input_corrective_hint
        self._default = default

        if disabled:
            self.disabled = disabled

        if default is not None:
            self._input = default

        if self._force_input and (self._showif_on_current_page or self.showif):
            raise ValueError(f"Elements with 'showif's can't be 'force_input' ({self}).")

    @property
    def debug_value(self):
        name = f"{type(self).__name__}_default"
        return self.experiment.config.get("debug", name, fallback=None)

    @property
    def debug_enabled(self) -> bool:
        if self.experiment.config.getboolean("general", "debug"):
            if self.experiment.config.getboolean("debug", "set_default_values"):
                return True
        return False

    @property
    def default(self):
        if self._default:
            return self._default
        elif self.debug_enabled:
            return self.debug_value
        else:
            return None

    @default.setter
    def default(self, value):
        self._default = value

    @property
    def force_input(self):
        return self._force_input

    @force_input.setter
    def force_input(self, value: bool):
        if not isinstance(value, bool):
            raise ValueError("Force input must be a boolean value.")

        self._force_input = value

    @property
    def template_data(self) -> dict:
        d = super().template_data
        d["default"] = self.default
        d["input"] = self.input
        d["disabled"] = self.disabled

        if self.corrective_hints:
            d["corrective_hint"] = self.corrective_hints[0]

        return d

    def validate_data(self):
        return not self._force_input or not self._should_be_shown or bool(self._input)

    @property
    def corrective_hints(self):
        if not self.show_corrective_hints:
            return []
        if self._force_input and not self._input:
            return [self.no_input_hint]
        else:
            return super(InputElement, self).corrective_hints

    @property
    def no_input_hint(self):
        if self._no_input_corrective_hint:
            return self._no_input_corrective_hint
        return self.default_no_input_hint

    @property
    def default_no_input_hint(self):
        name = f"no_input{type(self).__name__}"
        return self.experiment.config.get("hints", name, fallback="You need to enter something.")

    @property
    def input(self):
        return self._input

    @input.setter
    def input(self, value):
        self._input = value

    @property
    def data(self):
        return {self.name: self.input}

    @property
    def encrypted_data(self):
        """Returns the element's data with encrypted values."""
        enrcypted_dict = {}
        for k, v in self.data.items():
            try:
                enrcypted_dict[k] = self.experiment.encrypt(v)
            except TypeError:
                if isinstance(v, list):
                    v = [self.experiment.encrypt(entry) for entry in v]
                enrcypted_dict[k] = v

        return enrcypted_dict

    def set_data(self, d):
        if not self.disabled:
            self._input = d.get(self.name, "")

    @property
    def codebook_data_flat(self):
        from . import page

        data = {}
        data["name"] = self.name
        data["label_top"] = self.toplab.text if self.toplab is not None else ""
        data["label_left"] = self.leftlab.text if self.leftlab is not None else ""
        data["label_right"] = self.rightlab.text if self.rightlab is not None else ""
        data["label_bottom"] = self.bottomlab.text if self.bottomlab is not None else ""
        data["tree"] = self.tree.replace("rootSection_", "")
        data["identifier"] = self.identifier
        data["page_title"] = self.page.title
        data["element_type"] = type(self).__name__
        data["force_input"] = self._force_input
        data["default"] = self.default
        data["description"] = self.description
        data["duplicate_identifier"] = False
        data["unlinked"] = True if isinstance(self.page, page.UnlinkedDataPage) else False
        return data

    @property
    def codebook_data(self):
        return {self.identifier: self.codebook_data_flat}


class TextEntryElement(InputElement):
    """Provides a text entry field.

    Args:
        prefix: Prefix for the input field.
        suffix: Suffix for the input field.
        placeholder: Placeholder text, displayed inside the input field.
        default: Default value.
        **kwargs: Further keyword arguments that are passed on to the
            parent class :class:`InputElement`.
        
    """

    element_class = "text-entry-element"
    element_template = jinja_env.get_template("TextEntryElement.html")

    def __init__(
        self,
        toplab: str = None,
        prefix: str = None,
        suffix: str = None,
        placeholder: str = None,
        **kwargs,
    ):
        """Constructor method."""
        super().__init__(toplab=toplab, **kwargs)

        self._prefix = prefix
        self._suffix = suffix
        self._placeholder = placeholder if placeholder is not None else ""

    @property
    def prefix(self):
        return self._prefix

    @property
    def suffix(self):
        return self._suffix

    @property
    def placeholder(self):
        return self._placeholder

    @property
    def template_data(self):
        d = super().template_data
        d["placeholder"] = self.placeholder
        d["prefix"] = self.prefix
        d["suffix"] = self.suffix
        return d

    def validate_data(self):
        super(TextEntryElement, self).validate_data()

        if self._force_input and self._should_be_shown and self._input == "":
            return False

        return True

    @property
    def codebook_data_flat(self):
        data = super().codebook_data_flat
        data["prefix"] = self.prefix
        data["suffix"] = self.suffix
        data["placeholder"] = self.placeholder

        return data


class TextAreaElement(TextEntryElement):
    element_class = "text-area-element"
    element_template = jinja_env.get_template("TextAreaElement.html")

    def __init__(self, toplab: str = None, nrows: int = 5, **kwargs):
        super().__init__(toplab=toplab, **kwargs)
        self.area_nrows = nrows

    @property
    def template_data(self):
        d = super().template_data
        d["area_nrows"] = self.area_nrows
        return d


@dataclass
class Choice:
    """Dataclass for managing choices."""

    label: str = None
    label_id: str = None
    id: str = None
    name: str = None
    value: str = None
    type: str = "radio"
    checked: bool = False
    css_class: str = None


class ChoiceElement(InputElement, ABC):
    element_class = "choice-element"
    element_template = jinja_env.get_template("ChoiceElement.html")
    type = None
    emojize: bool = True

    def __init__(
        self,
        *choice_labels,
        vertical: bool = False,
        shuffle: bool = False,
        align: str = "center",
        **kwargs,
    ):
        super().__init__(align=align, **kwargs)

        self.choice_labels = choice_labels
        self.vertical = vertical
        self.shuffle = shuffle

        if self.shuffle:
            random.shuffle(self.choice_labels)

    def added_to_page(self, page):
        super().added_to_page(page)

        for label in self.choice_labels:
            if isinstance(label, Element):
                label.added_to_page(page)
                label.should_be_shown = False
                label.width = "full"  # in case of TextElement, b/c its default is a special width

    def prepare_web_widget(self):
        self.choices = self.define_choices()

    @property
    def template_data(self):
        d = super().template_data
        d["choices"] = self.choices
        d["vertical"] = self.vertical
        return d

    @abstractmethod
    def define_choices(self) -> list:
        pass


class SingleChoiceElement(ChoiceElement):
    """ 
    """

    element_class = "single-choice-element"
    type = "radio"

    def define_choices(self):
        choices = []
        for i, label in enumerate(self.choice_labels, start=1):
            choice = Choice()

            if isinstance(label, Element):
                choice.label = label.web_widget
            else:
                if self.emojize:
                    label = emojize(str(label), use_aliases=True)
                choice.label = cmarkgfm.github_flavored_markdown_to_html(str(label))
            choice.type = "radio"
            choice.value = i
            choice.name = self.name
            choice.id = f"choice{i}-{self.name}"
            choice.label_id = f"{choice.id}-lab"

            if self.debug_enabled:
                choice.checked = True if i == 1 else False
            elif self.input:
                choice.checked = True if int(self.input) == i else False
                # import pdb; pdb.set_trace()
            elif self.default:
                choice.checked = True if (self.default == i) else False

            choice.css_class = f"choice-button choice-button-{self.name}"

            choices.append(choice)
        return choices

    @property
    def codebook_data_flat(self):
        d = super().codebook_data_flat

        for i, lab in enumerate(self.choice_labels, start=1):
            try:
                d.update({f"choice{i}": lab.text}) # if there is a text attribute, we use it.
            except AttributeError:
                d.update({f"choice{i}": str(lab)}) # otherwise __str__

        return d


class SingleChoiceButtons(SingleChoiceElement):
    """

    "align" parameter has no effect in labels.

    Keyword Arguments:
        button_width: Can be used to manually define the width of 
            buttons. If you supply a single string, the same width will
            be applied to all buttons in the element. If you supply
            "auto", button width will be determined automatically. You 
            can also supply a list of specific widths for each 
            individual button. You must specify a unit, e.g. '140px'. 
            Defaults to "equal".
        button_style: Can be used for quick color-styling, using 
            Bootstraps default color keywords: btn-primary, btn-secondary,
            btn-success, btn-info, btn-warning, btn-danger, btn-light, 
            btn-dark. You can also use the "outline" variant to get 
            outlined buttons (eg. "btn-outline-secondary"). If you 
            specify a single string, this style is applied to all 
            buttons in the element. If you supply a list, you can define
            individual styles for each button. If you supply a list that
            is shorter than the list of labels, the last style
            will be repeated for remaining buttons. Advanced user can
            supply their own CSS classes for button-styling.
        button_toolbar: A boolean switch to toggle whether buttons should
            be layoutet as a connected toolbar (*True*), or as separate
            neighbouring buttons (*False*, default).
        button_round_corners: A boolean switch to toggle whether buttons
            should be displayed with additionally rounded corners 
            (*True*). Defaults to *False*.
    """

    element_class: str = "single-choice-buttons"
    element_template = jinja_env.get_template("ChoiceButtons.html")

    button_toolbar: bool = False
    button_group_class: str = "choice-button-group"
    button_round_corners = True

    def __init__(
        self,
        *choice_labels,
        button_width: Union[str, list] = "equal",
        button_style: Union[str, list] = "btn-outline-dark",
        button_corners: str = None,
        **kwargs,
    ):
        super().__init__(*choice_labels, **kwargs)
        self.button_width = button_width
        self.button_style = button_style
        if button_corners is not None and button_corners == "normal":
            self.button_round_corners = False

    @property
    def button_style(self):
        return self._button_style

    @button_style.setter
    def button_style(self, value):

        # create list of fitting length, if only string is provided
        if isinstance(value, str):
            self._button_style = [value for x in self.choice_labels]

        # take styles-list if the length fits
        elif isinstance(value, list) and len(value) == len(self.choice_labels):
            self._button_style = value

        # repeat last value, if styles-list is shorter than labels-list
        elif isinstance(value, list) and len(value) < len(self.choice_labels):
            self._button_style = []
            for i, _ in enumerate(self.choice_labels):
                try:
                    self._button_style.append(value[i])
                except IndexError:
                    self._button_style.append(value[-1])

        elif isinstance(value, list) and len(value) > len(self.choice_labels):
            raise ValueError("List of button styles cannot be longer than list of button labels.")

    @property
    def template_data(self):
        d = super().template_data
        d["button_style"] = self.button_style
        d["button_group_class"] = self.button_group_class
        d["align_raw"] = self._convert_alignment()
        return d

    def _button_width(self):
        """Add css for button width."""

        if self.button_width == "equal":
            if not self.vertical:
                # set button width to small value, because they will grow to fit the group
                css = f".btn.choice-button-{self.name} {{width: 10px;}} "
            else:
                css = []
            # full-width buttons on small screens
            css += (
                f"@media (max-width: 576px) {{.btn.choice-button-{self.name} {{width: 100%;}}}} "
            )
            self._css_code += [(7, css)]

        elif isinstance(self.button_width, str):
            # the group needs to be switched to growing with its member buttons
            css = f"#choice-button-group-{self.name} {{width: auto;}} "
            # and return to 100% with on small screens
            css += f"@media (max-width: 576px) {{#choice-button-group-{self.name} {{width: 100%!important;}}}} "

            # now the width of the individual button has an effect
            css += f".btn.choice-button-{self.name} {{width: {self.button_width};}} "
            # and it, too returns to full width on small screens
            css += (
                f"@media (max-width: 576px) {{.btn.choice-button-{self.name} {{width: 100%;}}}} "
            )
            self._css_code += [(7, css)]

        elif isinstance(self.button_width, list):
            if not len(self.button_width) == len(self.choices):
                raise ValueError(
                    "Length of list 'button_width' must equal length of list 'choices'."
                )

            # the group needs to be switched to growing with its member buttons
            css = f"#choice-button-group-{self.name} {{width: auto;}} "
            # and return to 100% with on small screens
            css += f"@media (max-width: 576px) {{#choice-button-group-{self.name} {{width: 100%!important;}}}}"
            self._css_code += [(7, css)]

            # set width for each individual button
            for w, c in zip(self.button_width, self.choices):
                css = f"#{c.label_id} {{width: {w};}} "
                css += f"@media (max-width: 576px) {{#{c.label_id} {{width: 100%!important;}}}} "
                self._css_code += [(7, css)]

    def _round_corners(self):
        """Adds css for rounded buttons."""

        spec = "border-radius: 1rem;"
        css = f"div#choice-button-group-{ self.name }.btn-group>label.btn.choice-button {{{spec}}}"
        self._css_code += [(7, css)]

    def _toolbar(self):
        """Adds css for toolbar display instead of separate buttons."""

        not_ = "last", "first"
        margin = "right", "left"

        for exceptn, m in zip(not_, margin):
            n = "0" if m == "right" else "-1px"
            spec = f"margin-{m}: {n}; "
            spec += f"border-top-{m}-radius: 0; "
            spec += f"border-bottom-{m}-radius: 0;"
            css = f"div#choice-button-group-{ self.name }.btn-group>.btn.choice-button:not(:{exceptn}-child) {{{spec}}}"
            self._css_code += [(7, css)]

    def _convert_alignment(self):
        if self.vertical:
            if self.align == "center":
                return "align-self-center"
            elif self.align == "left":
                return "align-self-start"
            elif self.align == "right":
                return "align-self-end"
        else:
            return None

    def prepare_web_widget(self):
        super().prepare_web_widget()

        if self.button_toolbar:
            self._toolbar()

        if self.button_round_corners:
            self._round_corners()

        if not self.button_width == "auto":
            self._button_width()


class SingleChoiceBar(SingleChoiceButtons):
    element_class = "single-choice-bar"
    button_group_class = "choice-button-bar"  # this leads to display as connected buttons
    button_toolbar = True
    button_round_corners = True


class MultipleChoiceElement(ChoiceElement):
    """Checkboxes, allowing users to select multiple options.

    Defining 'min', 'max' implies force_input.
    """

    element_class = "multiple-choice-element"
    type = "checkbox"

    def __init__(
        self,
        *choice_labels,
        min: int = None,
        max: int = None,
        select_hint: str = None,
        default: list = None,
        **kwargs,
    ):
        super().__init__(*choice_labels, **kwargs)

        self._input = {}

        if min is not None or max is not None:
            self.force_input = True

        self.min = min if min is not None else 0
        self.max = max if max is not None else len(self.choice_labels)
        self._select_hint = select_hint

        if default is not None and not isinstance(default, list):
            raise ValueError(
                "Default for MultipleChoiceElement must be a list of integers, indicating the default choices."
            )
        else:
            self.default = default

    @property
    def select_hint(self):
        if self._select_hint:
            return self._select_hint
        else:
            hint = string.Template(
                self.experiment.config.get("hints", "select_MultipleChoiceElement")
            )
            return hint.substitute(min=self.min, max=self.max)

    @property
    def corrective_hints(self):

        if not self.show_corrective_hints:
            return []

        elif self._force_input and not self._input:
            return [self.no_input_hint]

        elif not self.validate_data():
            return [self.select_hint]

    def validate_data(self):
        if not self.force_input or not self._should_be_shown:
            return True
        elif self.min <= sum(list(self.input.values())) <= self.max:
            return True
        else:
            return False

    @property
    def data(self):
        return self._input

    def set_data(self, d):
        self._input = {}
        for choice in self.choices:
            value = d.get(choice.name, None)
            if value:
                self._input[choice.name] = True
            else:
                self._input[choice.name] = False

    def define_choices(self):
        choices = []
        for i, label in enumerate(self.choice_labels, start=1):
            choice = Choice()

            if isinstance(label, Element):
                choice.label = label.web_widget
            else:
                if self.emojize:
                    label = emojize(str(label), use_aliases=True)
                choice.label = cmarkgfm.github_flavored_markdown_to_html(str(label))
            choice.type = "checkbox"
            choice.value = i
            choice.id = f"choice{i}-{self.name}"
            choice.name = choice.id
            choice.label_id = f"{choice.id}-lab"
            choice.css_class = f"choice-button choice-button-{self.name}"

            if self.debug_enabled:
                choice.checked = True if i <= self.max else False
            elif self.input:
                choice.checked = True if self.input[choice.name] is True else False
            elif self.default:
                choice.checked = True if i in self.default else False

            choices.append(choice)
        return choices


class MultipleChoiceButtons(MultipleChoiceElement, SingleChoiceButtons):
    """Buttons, working as a MultipleChoiceElement.
    """
    
    element_class = "multiple-choice-buttons"
    button_round_corners = False


class MultipleChoiceBar(MultipleChoiceButtons):
    """MultipleChoiceButtons, which are displayed as a toolbar instead
    of separate buttons.
    """

    element_class = "multiple-choice-bar"
    button_group_class = "choice-button-bar"
    button_toolbar = True
    button_round_corners = False


class ButtonLabels(SingleChoiceButtons):
    """Disabled buttons. Example usecase might be additional labelling."""

    element_class = "button-choice-labels"
    disabled = True

    @property
    def data(self):
        return {}


class BarLabels(SingleChoiceBar):
    """Disabled Button-Toolbar. Example usecase might be additional 
    labelling.
    """

    element_class = "bar-choice-labels"
    disabled = True

    @property
    def data(self):
        return {}


class SubmittingButtons(SingleChoiceButtons):
    """SingleChoiceButtons that trigger submission of the current page 
    on click.
    """
    element_class = "submitting-buttons"

    def added_to_page(self, page):
        super().added_to_page(page)

        t = jinja_env.get_template("submittingbuttons.js")
        js = t.render(name=self.name)

        page += JavaScript(code=js)


class ImageElement(Element):
    element_class = "image-element"
    element_template = jinja_env.get_template("ImageElement.html")

    def __init__(self, path: Union[str, Path] = None, url: str = None, **kwargs):
        super().__init__(**kwargs)

        self.path = path
        if url is not None and not is_url(url):
            raise ValueError("Supplied value is not a valid url.")
        else:
            self.url = url

        if path and url:
            raise ValueError("You can only specify one of 'path' and 'url'.")

        self.src = None

    def added_to_experiment(self, experiment):
        super().added_to_experiment(experiment)
        if self.path:
            p = self.experiment.subpath(self.path)
            url = self.experiment.user_interface_controller.add_static_file(p)
            self.src = url
        else:
            self.src = self.url

    @property
    def template_data(self):
        d = super().template_data
        d["src"] = self.src
        return d

    def __str__(self):
        src = self.path if self.path is not None else self.url
        return f"ImageElement(src: '{src}'; name: '{self.name}')"
<|MERGE_RESOLUTION|>--- conflicted
+++ resolved
@@ -64,13 +64,8 @@
 
 
 class RowLayout:
-<<<<<<< HEAD
     """Provides layouting functionality for responsive horizontal 
     positioning of elements.
-=======
-    """Manages the layout of
-
->>>>>>> fd349c5d
 
     Args:
         ncols: Number of columns to arrange in a row.
@@ -171,7 +166,6 @@
 
     @property
     def valign_cols(self) -> List[str]:
-<<<<<<< HEAD
         """List of vertical column alignments. Valid values are 'auto' 
         (default), 'top', 'center', and 'bottom'."""
 
@@ -182,13 +176,6 @@
                 )
         except TypeError:
             pass
-=======
-        if self._valign_cols is None:
-            return ["align-self-center"]
-
-        if len(self._valign_cols) > self.ncols:
-            raise ValueError("List length must be <= as number of elements.")
->>>>>>> fd349c5d
 
         out = []
         for i in range(self.ncols):
@@ -769,20 +756,7 @@
     
     """
 
-<<<<<<< HEAD
     element_template = jinja_env.get_template("Row.html")
-
-    
-=======
-    @dataclass
-    class InternalCol:
-        """Just a little helper for handling columns."""
-
-        breaks: str
-        vertical_position: str
-        element: Element
-        id: str
->>>>>>> fd349c5d
 
     def __init__(
         self,
