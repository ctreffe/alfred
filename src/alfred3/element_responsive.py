--- conflicted
+++ resolved
@@ -419,21 +419,9 @@
             self._name = None
         
         elif name is not None:
-<<<<<<< HEAD
-            if re.match(pattern=r"^[a-zA-z](\d|_|[a-zA-Z])*$", string=name):
-                self._name = name
-            else:
-                raise ValueError(
-                    (
-                        "Name must start with a letter and can include only"
-                        "letters (a-z, A-Z), digits (0-9), and underscores ('_')."
-                    )
-                )
-=======
             check_name(name)
 
         self._name = name
->>>>>>> 934c9e81
 
     @property
     def data(self):
