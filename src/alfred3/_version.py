--- conflicted
+++ resolved
@@ -2,8 +2,5 @@
 # 1) we don't load dependencies by storing it in __init__.py
 # 2) we can import it in setup.py for the same reason
 # 3) we can import it into your module module
-<<<<<<< HEAD
-__version__ = "1.3.0"
-=======
-__version__ = "1.2.1"
->>>>>>> 67615aa4
+
+__version__ = "1.3.0"