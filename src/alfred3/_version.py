--- conflicted
+++ resolved
@@ -2,8 +2,4 @@
 # 1) we don't load dependencies by storing it in __init__.py
 # 2) we can import it in setup.py for the same reason
 # 3) we can import it into your module module
-<<<<<<< HEAD
-__version__ = "1.2.0"
-=======
-__version__ = "1.1.7"
->>>>>>> 886c1182
+__version__ = "1.2.0"