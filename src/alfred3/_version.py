# Store the version here so:
# 1) we don't load dependencies by storing it in __init__.py
# 2) we can import it in setup.py for the same reason
# 3) we can import it into your module module

<<<<<<< HEAD
__version__ = "2.4.0"
=======
__version__ = "2.3.4"
>>>>>>> 4d102416
<|MERGE_RESOLUTION|>--- conflicted
+++ resolved
@@ -3,8 +3,5 @@
 # 2) we can import it in setup.py for the same reason
 # 3) we can import it into your module module
 
-<<<<<<< HEAD
-__version__ = "2.4.0"
-=======
-__version__ = "2.3.4"
->>>>>>> 4d102416
+
+__version__ = "2.4.0"