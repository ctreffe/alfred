--- conflicted
+++ resolved
@@ -17,79 +17,6 @@
 
 from .config import ExperimentConfig
 
-<<<<<<< HEAD
-
-def init_logging(name: str):
-    """Initialize logging with configuration from config.conf.
-
-    Included for backwards compatibility with old run.py from v1.2.0
-    onwards.
-
-    TODO: Remove in v2.0.0
-    """
-
-    wd = Path.cwd()
-    config = ExperimentConfig(wd)
-
-    formatter = prepare_alfred_formatter(exp_id=config.get("metadata", "exp_id"))
-
-    logdir = Path(config.get("log", "path")).resolve()
-    logfile = logdir / "alfred.log"
-    file_handler = prepare_file_handler(filepath=logfile)
-    file_handler.setFormatter(formatter)
-
-    stream_handler = logging.StreamHandler(sys.stderr)
-    stream_handler.setFormatter(formatter)
-
-    alfred_logger = logging.getLogger("alfred")
-    alfred3_logger = logging.getLogger("alfred3")
-
-    level = config.get("log", "level").upper()
-
-    alfred_logger.addHandler(file_handler)
-    alfred_logger.addHandler(stream_handler)
-    alfred_logger.setLevel(getattr(logging, level))
-    alfred3_logger.addHandler(file_handler)
-    alfred3_logger.addHandler(stream_handler)
-    alfred3_logger.setLevel(getattr(logging, level))
-
-    msg = (
-        "The function init_logging is deprecated. You are probably seeing this warning, "
-        "because you are using the traditional run.py formulation. "
-        "Please switch to the current version. "
-        "The function will be removed in the next major release (v2.0)."
-    )
-
-    DeprecationWarning(msg)
-
-    if name == "alfred":
-        alfred_logger.warning(msg)
-    elif name == "alfred3":
-        alfred3_logger.warning(msg)
-    else:
-        logger = logging.getLogger(name)
-        logger.addHandler(file_handler)
-        logger.addHandler(stream_handler)
-        logger.setLevel(getattr(logging, level))
-        logger.warning(msg)
-
-
-def getLogger(name: str):
-    """Get an instance of :class:`QueuedLoggingInterface` with a
-    *queue_logger* of the given name.
-
-    Included for backwards compatibility.
-
-    TODO: Remove in v2.0.0
-    """
-
-    DeprecationWarning("This function is deprecated. Please use the QueuedLoggingInterface class.")
-
-    return BWCompatibleLogger(base_logger=name)
-
-
-=======
->>>>>>> 997b7258
 def prepare_file_handler(filepath: Union[str, Path]) -> logging.FileHandler:
     """Returns a :class:`~logging.FileHandler` and creates the necessary
     directories on the fly, if needed.
@@ -334,7 +261,6 @@
         self._handle_msg(msg, "critical", *args, **kwargs)
 
     def exception(self, msg: str, *args, **kwargs):
-<<<<<<< HEAD
         self._handle_msg(msg, "exception", *args, **kwargs)
 
 
@@ -480,6 +406,3 @@
             super().exception(msg=msg, *args, **kwargs)
         except TypeError:
             super().exception(msg=msg)
-=======
-        self._handle_msg(msg, "exception", *args, **kwargs)
->>>>>>> 997b7258
