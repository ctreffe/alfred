; this section once belonged to global.conf
[general]
debug = false
external_files_dir = .
runs_on_mortimer = false
transform_data_to_csv = true
csv_directory = data

[metadata]
title = default_title
author = default_author
version = 0.1
exp_id = default_id

[experiment]
type = web
fullscreen = false
qt_fullscreen = false
web_layout = BaseWebLayout

[navigation]
forward = Weiter
backward = Zurück
finish = Beenden

; this section once belonged to global.conf
[webserver]
basepath = 

; this section once belonged to global.conf
[log]
path = log
syslog = false
stderrlog = true
level = debug

; this section once belonged to global.conf
[debug]
set_default_values = true
disable_minimum_display_time = true
reduce_countdown = true
reduced_countdown_time = 1
log_level_override = true
log_level = debug
disable_saving = false

InputElement_default = input
TextEntryElement_default = testText
TextAreaElement_default = TextArea
PasswordElement_default = shk_abt5
NumberEntryElement_default = 100
RegEntryElement_default = testReg
LikertMatrix_default = 1
LikertListElement_default = 1
WebLikertListElement_default = 1
WebLikertImageElement_default = 1
LikertElement_default = 1
MultipleChoiceElement_default = true
SingleChoiceElement_default = 1

[hints]
no_inputTextEntryElement = Bitte geben Sie etwas ein
no_inputTextAreaElement = Bitte geben Sie etwas ein
no_inputRegEntryElement = Bitte geben Sie etwas ein
no_inputNumberEntryElement = Bitte geben Sie etwas ein
no_inputPasswordElement = Bitte geben Sie etwas ein
no_inputLikertMatrix = Bitte wählen Sie für jedes Item eine Antwortmöglichkeit aus
no_inputLikertElement = Bitte wählen Sie eine Antwortmöglichkeit aus
no_inputSingleChoiceElement = Bitte wählen Sie eine Antwortmöglichkeit aus
no_inputMultipleChoiceElement = Bitte wählen Sie mindestens eine Option aus
no_inputWebLikertImageElement = Bitte wählen Sie eine Antwortmöglichkeit aus
no_inputLikertListElement = Bitte wählen Sie für jedes Item eine Antwortmöglichkeit aus
no_inputWebSliderElement = Bitte machen Sie eine Angabe

corrective_RegEntry = Bitte überprüfen Sie Ihre Eingabe
corrective_NumberEntry = Bitte überprüfen Sie Ihre Eingabe
corrective_Password = Falsches Passwort. Bitte überprüfen Sie Ihre Eingabe

[messages]
minimum_display_time = Sie können diese Seite fühestens nach ${mdt} Sekunden verlassen

[local_saving_agent]
use = true
assure_initialization = true
level = 1
path = save/exp
name = data

[fallback_local_saving_agent]
use = false
assure_initialization = false
level = 1
path = fallback_save1
name = data_fallback

[level2_fallback_local_saving_agent]
use = false
assure_initialization = false
level = 1
path = fallback_save2
name = data_level2_fallback

[local_saving_agent_unlinked]
<<<<<<< HEAD
use = false
level = 1
path = save_unlinked
=======
use = true
level = 1
path = save/unlinked
>>>>>>> 769b5938
name = local_unlinked
anonymous_name = true

[local_saving_agent_codebook]
<<<<<<< HEAD
use = false
=======
use = true
>>>>>>> 769b5938
level = 1
path = save
name = local_codebook
anonymous_name = true

[mongo_saving_agent]
use = false
name = mongo
assure_initialization = true
level = 1
host = 
database = 
collection = 
user = 
password = 
encrypted_login_data = false
use_ssl = false
ca_file_path = 
login_from_env = false

[fallback_mongo_saving_agent]
use = false
name = mongo_fallback
assure_initialization = true
level = 99
host = 
database = 
collection = 
user = 
password = 
encrypted_login_data = false
use_ssl = false
ca_file_path = 

[couchdb_saving_agent]
use = false
assure_initialization = false
level = 99
url = 
database = 

[fallback_couchdb_saving_agent]
use = false
assure_initialization = false
level = 99
url = 
database = 

; this section once belonged to global.conf
[failure_local_saving_agent]
use = true
level = 1
path = failure_save
name = failure_save
assure_initialization = true

[mortimer_specific]
session_id =<|MERGE_RESOLUTION|>--- conflicted
+++ resolved
@@ -101,24 +101,14 @@
 name = data_level2_fallback
 
 [local_saving_agent_unlinked]
-<<<<<<< HEAD
-use = false
-level = 1
-path = save_unlinked
-=======
 use = true
 level = 1
 path = save/unlinked
->>>>>>> 769b5938
 name = local_unlinked
 anonymous_name = true
 
 [local_saving_agent_codebook]
-<<<<<<< HEAD
-use = false
-=======
 use = true
->>>>>>> 769b5938
 level = 1
 path = save
 name = local_codebook
