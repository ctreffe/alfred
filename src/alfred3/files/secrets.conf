--- conflicted
+++ resolved
@@ -36,19 +36,11 @@
 
 [mongo_saving_agent_unlinked]
 use = false
-<<<<<<< HEAD
-name = unlinked_mongo
-
-[mongo_saving_agent_codebook]
-use = false
-name = unlinked_mongo
-=======
 name = mongo_unlinked
 
 [mongo_saving_agent_codebook]
 use = false
 name = mongo_codebook
->>>>>>> 769b5938
 
 [couchdb_saving_agent]
 use = false
