"""Creates an alfred3 experiment template.

The template is downloaded from its GitHub repository (master branch),
which means that for the execution of this module, you need an active
internet connection.

.. moduleauthor: Johannes Brachem <jbrachem@posteo.de>
"""

from pathlib import Path
from uuid import uuid4
import shutil
import os

import click
import dload


class TemplateDownloader:
    def __init__(self):
        self._root_dir = Path.cwd()
        self._expdir = None
        self.here = False

        self.files_to_remove = ["LICENSE"]
        self.allowed_names = [".git", ".idea"]
        self.release = None
        self.url_base = None
        self.repo = None
        self._tmp_dir = None

        self.include_secrets = False
        self.secrets = None

        self.conflict_counter = 0

    @property
    def root_dir(self):
        return self._root_dir

    @root_dir.setter
    def root_dir(self, name):
        d = Path(name)
        self._root_dir = d

    @property
    def expdir(self):
        if not self.here and self._expdir is not None:
            return self.root_dir / self._expdir
        else:
            return self.root_dir

    @expdir.setter
    def expdir(self, directory):
        if directory is None:
            self._expdir = directory
        else:
            d = Path(directory)
            if d.is_absolute():
                self._expdir = str(d.stem)
                self.root_dir = d.parent
            else:
                self._expdir = str(d)

    @property
    def downloaded_dir(self):
        if self.release.startswith("v"):
            parsed_release = self.release[1:]
        else:
            parsed_release = self.release
        return f"{self.repo}-{parsed_release}"

    @property
    def tmp_dir(self):
        if not self._tmp_dir:
            raise FileNotFoundError("No tmp_dir found.")
        return self.root_dir / self._tmp_dir

    @property
    def tmp_dir_downloaded(self):
        return self.tmp_dir / self.downloaded_dir

    @property
    def url(self):
        return f"{self.url_base}/{self.repo}/archive/{self.release}.zip"

    def _create_directory(self):
        if not self.here:
            try:
                self.expdir.mkdir()
            except FileExistsError:
                self.conflict_counter += 1
                self._expdir = self._expdir + f"_conflict{self.conflict_counter}"
                print(f"Target directory already existed. Created new directory {self.expdir}")
                self._create_directory()

    def download_template(self):
        self._create_directory()

        dir_content = os.listdir(self.expdir)

        for f in self.allowed_names:
            try:
                dir_content.remove(f)
            except ValueError:
                pass
        if dir_content:

            raise FileExistsError("Target directory must be empty.")
        self._tmp_dir = uuid4().hex
        self.tmp_dir.mkdir()
        dload.save_unzip(zip_url=self.url, extract_path=str(self.tmp_dir), delete_after=True)
        self._remove_files()
        self._move_files()
        if self.include_secrets:
            self._add_secrets_conf()

    def _remove_files(self):
        for filename in self.files_to_remove:
            f = self.tmp_dir_downloaded / filename
            f.unlink()

    def _move_files(self):
        for f in os.listdir(self.tmp_dir_downloaded):
            shutil.move(src=str(self.tmp_dir_downloaded / f), dst=str(self.expdir))
        shutil.rmtree(str(self.tmp_dir))

    def _add_secrets_conf(self):
        # pkg_path = Path(__file__).resolve().parent
        # pkg_secrets_file = pkg_path / "files" / "secrets.conf"
        # pkg_secrets = pkg_secrets_file.read_text()

        secrets_file = self.expdir / "secrets.conf"
        secrets_file.write_text(self.secrets)


@click.command()
@click.option(
    "--name",
    default="alfred3_experiment",
    help="Name of the new experiment directory.",
    show_default=True,
)
@click.option(
    "--path",
    default=Path.cwd(),
    help="Path to the target directory. [default: Current working directory]",
)
@click.option(
    "--release",
    default="v1.0.0",
    help=(
        "You can specify a release tag here, if you "
        "want to use a specific version of the template."
    ),
)
@click.option(
    "--variant",
    default="m",
    help=(
<<<<<<< HEAD
        "If this flag is set to 'b' / '--big', a 'big' template will be downloaded from "
        " https://github.com/jobrachem/alfred-template, which "
        "contains a little more sophistaced structure compared to the 'small' hello-world "
        "template, e.g. it contains a secrets.conf. If this flag is set to 's' (the default), "
        "the template will be downloaded from https://github.com/jobrachem/alfred-hello_world."
=======
        "Which type of template do you want to download? "
        "The available options are: 's' (minimalistic), 'm' (includes 'run.py' and 'secrets.conf') "
        "and 'l' (includes subdirectory with imported classes and instructions.)"
>>>>>>> 769b5938
    ),
    show_default=True,
)
@click.option(
    "-h",
    "--here",
    default=False,
    help="If this flag is set to '-h', the template files will be placed directly into the directory specified in '--path', ignoring the paramter '--name'.",
    show_default=True,
    is_flag=True,
)
def download_template(name, path, release, variant, here):
    loader = TemplateDownloader()
    loader.root_dir = path
    loader.expdir = name
    loader.here = here
    loader.release = release
    loader.url_base = "https://github.com/jobrachem"
    msg = "Download successful."

    if variant not in ["s", "m", "l"]:
        raise NotImplementedError

    if variant == "s":
        loader.repo = "alfred-hello_world"
        loader.files_to_remove.append("alfred-hello_world.png")
        loader.files_to_remove.append("run.py")
        start_msg = "Start your experiment via 'python -m alfred3.run'."

    if variant == "m":
        loader.repo = "alfred-hello_world"
        loader.files_to_remove.append("alfred-hello_world.png")

    if variant == "m" or variant == "l":
        start_msg = "Start your experiment via 'python -m alfred3.run' or by executing 'run.py'."
        loader.include_secrets = True
        loader.secrets = """# Place secret information here.
# NEVER share this file.
[mongo_saving_agent]
use = false
assure_initialization = true
level = 1
host = 
port = 
database = alfred
collection = 
user = 
password = 
auth_source = alfred
use_ssl = false
ca_file_path = 
        """

    if variant == "l":
        loader.repo = "alfred-template"

    loader.download_template()
    print(msg + " " + start_msg)


if __name__ == "__main__":
    download_template()  # pylint: disable=no-value-for-parameter<|MERGE_RESOLUTION|>--- conflicted
+++ resolved
@@ -158,17 +158,9 @@
     "--variant",
     default="m",
     help=(
-<<<<<<< HEAD
-        "If this flag is set to 'b' / '--big', a 'big' template will be downloaded from "
-        " https://github.com/jobrachem/alfred-template, which "
-        "contains a little more sophistaced structure compared to the 'small' hello-world "
-        "template, e.g. it contains a secrets.conf. If this flag is set to 's' (the default), "
-        "the template will be downloaded from https://github.com/jobrachem/alfred-hello_world."
-=======
         "Which type of template do you want to download? "
         "The available options are: 's' (minimalistic), 'm' (includes 'run.py' and 'secrets.conf') "
         "and 'l' (includes subdirectory with imported classes and instructions.)"
->>>>>>> 769b5938
     ),
     show_default=True,
 )
