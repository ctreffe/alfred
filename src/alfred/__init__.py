# -*- coding: utf-8 -*-

"""
.. moduleauthor:: Paul Wiemann <paulwiemann@gmail.com>

alfred enthält die Basisklasse :py:class:`Experiment`

"""
from __future__ import absolute_import

from builtins import object
<<<<<<< HEAD
__version__ = '1.0.5' # will be saved in the data set
=======
__version__ = '1.0.4' # will be saved in the data set
>>>>>>> ffba84fd


# configure alfred logger
#
# to ensure that the logger is configured properly this must be at the top of the
# __init__.py module


import time, sys, os
from uuid import uuid4

from .saving_agent import SavingAgentController
from .data_manager import DataManager
from .page_controller import PageController
from .ui_controller import WebUserInterfaceController, QtWebKitUserInterfaceController
from ._helper import _DictObj
from . import layout
from . import settings
from . import messages
from . import alfredlog

logger = alfredlog.getLogger('alfred')


class Experiment(object):
    '''
    **Experiment** ist die Basisklasse und somit der allgemeine Objekttyp für alle mit alfred erstellten Experimente.

    |
    '''

    def __init__(self, config=None, config_string='', basepath=None, custom_layout=None):
        '''
        :param layout custom_layout: Optional parameter for starting the experiment with a custom layout.

        |

        Beschreibung:
            | Bei Aufruf von *Experiment* werden :py:class:`page_controller.PageController`, :py:class:`data_manager.DataManager`
            | und :py:class:`saving_agent.SavingAgentController` initialisiert. Zusätzlich wird ein UserInterfaceController aus
            | :py:mod:`.ui_controller` aufgerufen. Welcher Controller aufgerufen wird, hängt vom deklarierten Expermiment-Typ ab.

        |


        **Momentan implementierte Typen für Experimente:**

        =========  =========================================== ===================================================
        Typ        Beschreibung                                ui_controller
        =========  =========================================== ===================================================
        **'qt'**   Lokales qt-Interface wird genutzt.          :py:class:`ui_controller.QtUserInterfaceController`
        **'web'**  Bereitstellung als HTML-Seite via Webserver :py:class:`ui_controller.WebUserInterfaceController`
        =========  =========================================== ===================================================

        |

        :raises ValueError: Falls Parameter falsch oder nicht übergeben werden.

        |
        |
        '''
        self._alfred_version = __version__
        # get experiment metadata
        if config is not None and 'experiment' in config.keys():
            self._author = config['experiment']["author"]
            self._title = config['experiment']["title"]
            self._version = config['experiment']["version"]
            self._exp_id = config['experiment']["exp_id"]
            self._session_id = config['mortimer_specific']["session_id"]
            self._type = config['experiment']["type"]
            self._path = config['mortimer_specific']["path"]
        else:
            self._author = settings.metadata.author
            self._title = settings.metadata.title
            self._version = settings.metadata.version
            self._exp_id = settings.metadata.exp_id
            self._type = settings.experiment.type
            self._path = settings.general.external_files_dir
            self._session_id = uuid4().hex
            self._type = settings.experiment.type
            self._path = os.path.abspath(os.path.dirname(sys.argv[0]))
        if not self._exp_id:
            raise ValueError("You need to specify an experiment ID.")

        # Experiment startup message
        logger.info("Alfred %s experiment session initialized! Alfred version: %s, experiment name: %s, experiment version: %s" % (self._type, __version__, self._title, self._version), self)

        self._settings = settings.ExperimentSpecificSettings(config_string)
        # update settings with custom settings from mortimer
        if config is not None and 'navigation' in config.keys():
            self._settings.navigation = _DictObj(config["navigation"])
        if config is not None and 'hints' in config.keys():
            self._settings.hints = _DictObj(config["hints"])
        if config is not None and 'messages' in config.keys():
            self._settings.messages = _DictObj(config["messages"])

        self._message_manager = messages.MessageManager()
        self._experimenter_message_manager = messages.MessageManager()
        self._page_controller = PageController(self)

        # Determine web layout if necessary
        if self._type == 'web' or self._type == 'qt-wk':
            if custom_layout:
                web_layout = custom_layout
            elif 'web_layout' in self._settings.experiment and hasattr(layout, self._settings.experiment.web_layout):
                web_layout = getattr(layout, self._settings.experiment.web_layout)()
            elif 'web_layout' in self._settings.experiment and not hasattr(layout, self._settings.experiment.web_layout):
                logger.warning("Layout specified in config.conf does not exist! Switching to BaseWebLayout", self)
                web_layout = None

        if self._type == 'web':
            self._user_interface_controller = WebUserInterfaceController(self, layout=web_layout)

        elif self._type == 'qt-wk':
            logger.warning("Experiment type qt-wk is experimental!!!", self)
            self._user_interface_controller = QtWebKitUserInterfaceController(self, full_scren=settings.experiment.qt_full_screen, weblayout=web_layout)

        else:
            ValueError("unknown type: '%s'" % self._type)

        self._data_manager = DataManager(self)
        self._saving_agent_controller = SavingAgentController(self)

        self._condition = ''
        self._session = ''
        self._finished = False
        self._start_timestamp = None
        self._start_time = None

        if basepath is not None:
            logger.warning("Usage of basepath is deprecated.", self)

    def update(self, title, version, author, exp_id, type="web"):
        self._title = title
        self._version = version
        self._author = author
        self._type = type
        self._exp_id = exp_id

    def start(self):
        '''
        Startet das Experiment, wenn die Bereitstellung lokal erfolgt.

        Für Qt-Experimente wird :meth:`ui_controller.QtUserInterfaceController.start` aufgerufen.
        '''
        self.page_controller.generate_unset_tags_in_subtree()
        self._start_time = time.time()
        self._start_timestamp = time.strftime('%Y-%m-%d_t%H%M%S')
        logger.info("Experiment.start() called. Session is starting.", self)
        self._user_interface_controller.start()

    def finish(self):
        '''
        Beendet das Experiment. Ruft  :meth:`page_controller.PageController.change_to_finished_section` auf und setzt **self._finished** auf *True*.

        '''
        if self._finished:
            logger.warning("Experiment.finish() called. Experiment was already finished. Leave Method")
            return
        logger.info("Experiment.finish() called. Session is finishing.", self)
        self._finished = True
        self._page_controller.change_to_finished_section()

        # run saving_agent_controller
        self._saving_agent_controller.run_saving_agents(99)

    def append(self, *items):
        for item in items:
            self.page_controller.append(item)

    def change_final_page(self, page):
        self.page_controller.append_item_to_finish_section(page)

    def subpath(self, path):
        return os.path.join(self.path, path)
    
    @property
    def alfred_version(self):
        return self._alfred_version

    @property
    def author(self):
        '''
        Achtung: *read-only*

        :return: Experiment author **author** (*str*)
        '''
        return self._author

    @property
    def type(self):
        '''
        Achtung: *read-only*

        :return: Type of experiment **type** (*str*)
        '''

        return self._type

    @property
    def version(self):
        '''
        Achtung: *read-only*

        :return: Experiment version **version** (*str*)
        '''
        return self._version

    @property
    def title(self):
        '''
        Achtung: *read-only*

        :return: Experiment title **title** (*str*)
        '''
        return self._title

    @property
    def start_timestamp(self):
        return self._start_timestamp
    
    @property
    def start_time(self):
        return self._start_time

    @property
    def message_manager(self):
        return self._message_manager

    @property
    def experimenter_message_manager(self):
        return self._experimenter_message_manager

    @property
    def exp_id(self):
        return self._exp_id

    @property
    def path(self):
        return self._path
    
    @property
    def session_id(self):
        return self._session_id

    @property
    def user_interface_controller(self):
        '''
        Achtung: *read-only*

        :return: :py:class:`ui_controller.QtUserInterfaceController` oder :py:class:`ui_controller.WebUserInterfaceController`
        '''
        return self._user_interface_controller

    @property
    def page_controller(self):
        '''
        Achtung: *read-only*

        :return: :py:class:`page_controller.PageController`
        '''
        return self._page_controller

    @property
    def data_manager(self):
        '''
        Achtung: *read-only*

        :return: :py:class:`data_manager.DataManager`
        '''
        return self._data_manager

    @property
    def saving_agent_controller(self):
        '''
        Achtung: *read-only*

        :return: :py:class:`saving_agent.SavingAgentController`
        '''
        return self._saving_agent_controller

    @property
    def settings(self):
        return self._settings

    @property
    def finished(self):
        '''
        Achtung: *read-only*

        :return: Experiment beendet? **self._finished** (*bool*)
        '''
        return self._finished

    @property
    def condition(self):
        '''
        *read-only*

        :return: Current TestCondition (*str or unicode*)
        '''
        return self._condition

    def add_condition(self, s):
        self._condition = self._condition + '.' + s if self._condition else s

    @property
    def session(self):
        '''
        *read-only*

        :return: Current TestCondition (*str or unicode*)
        '''
        return self._session

    def add_session(self, s):
        self._session = self._session + '.' + s if self._session else s<|MERGE_RESOLUTION|>--- conflicted
+++ resolved
@@ -9,11 +9,8 @@
 from __future__ import absolute_import
 
 from builtins import object
-<<<<<<< HEAD
+
 __version__ = '1.0.5' # will be saved in the data set
-=======
-__version__ = '1.0.4' # will be saved in the data set
->>>>>>> ffba84fd
 
 
 # configure alfred logger
