--- conflicted
+++ resolved
@@ -22,14 +22,8 @@
 logger = alfredlog.getLogger(__name__)
 
 
-<<<<<<< HEAD
-class Page(PageCore):
-    def __init__(self, minimum_display_time=0, minimum_display_time_msg=None, values: dict={}, **kwargs):
-
-=======
 class PageCore(ContentCore):
     def __init__(self, minimum_display_time=0, minimum_display_time_msg=None, **kwargs):
->>>>>>> 1d463cf4
         self._minimum_display_time = minimum_display_time
         if settings.debugmode and settings.debug.disable_minimum_display_time:
             self._minimum_display_time = 0
