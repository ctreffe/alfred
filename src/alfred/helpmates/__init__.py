# -*- coding:utf-8 -*-

'''
.. moduleauthor:: Paul Wiemann <paulwiemann@gmail.com>

A package for convenience functions
'''
from __future__ import print_function

from future import standard_library
standard_library.install_aliases()

import xmltodict
import csv
import re
import alfred.settings as settings
import socket

from os.path import abspath, isabs, join, isfile
from alfred.exceptions import AlfredError
from alfred import alfredlog


logger = alfredlog.getLogger(__name__)


def parse_xml_to_dict(path, interface='web', code=False):
    '''
    parse_xml_to_dict ermöglicht das Einlesen von XML in Dictionaries.

    die Variable Interface legt fest, wie Dictionary-Einträge
    optimiert werden. Vorerst geht es dabei nur um die Übersetzung
    von LineBreak anweisungen für Qt oder HTML.

    Das Dictionary wird abschließend daraufhin optimiert, dass
    keine Value mit einem LineBreak beginnt.

    So kann man Text schreiben, der nicht geparst wird, so dass
    z.B. html Anweisungen normal interpretiert werden können:

    <![CDATA[
    some input with html code
    ]]>
    '''

    # if there is no file to be found under the given path, the function
    # tries to look for the file in the "external files directory".
    # This used to be default behavior.
    # The new implementation allows for smoother handling of multiple
    # directories and should be backwards-compatible in most cases.
    # If issues are suspectetd, a warning is logged.
    path2 = join(settings.general.external_files_dir, path)
    if isfile(path) and isfile(path2) and not path == path2:
        logger.warning("parse_xml_to_dict: There is a file {p1}, but there is also a file {p2} in the external files directory. Previous versions of Alfred would have used {p2} by default, now {p1} is used. Please make sure that you are importing the correct file.".format(p1=path, p2=path2))

    if not isfile(path):
        path = path2
        logger.warning("parse_xml_to_dict: Found no file under {p1}. Searching under {p2} now.".format(p1=path, p2=path2))

    def rec(input, replacement='<br>'):
        if isinstance(input, str):
            if input[0] == '\n':
                input = input[1:]
            if input[-1] == '\n':
                input = input[:-1]
            input = input.replace('\n', replacement)
        elif isinstance(input, dict):
            for k in input:
                input[k] = rec(input[k], replacement)
        else:
            raise RuntimeError('input must be unicode or dict')
        return input

<<<<<<< HEAD
    with open(path, 'r', encoding='utf-8') as f:
        data_in = f.read().replace('\r\n', '\n')

    # data_in = open(path, 'r', encoding='utf-8').read()
    # data_in.replace('\r\n', '\n')
    
=======
    data_in = open(path, mode='r', encoding="utf-8").read()
    data_in.replace('\r\n', '\n')
>>>>>>> f8fa3142
    data_out = xmltodict.parse(data_in)

    if interface == 'web' and not code:
        rec(data_out, '<br>')
    elif interface == 'qt' and not code:
        rec(data_out, '\n')
    elif (interface == 'web' or interface == 'qt') and code:
        pass
    else:
        raise ValueError('interface must be either "qt" or "web".')

    for k in list(data_out['instr'].keys()):
        if k == 'instr':
            raise RuntimeError("Do not use 'instr' as tag")
        data_out[k] = data_out['instr'][k]

    return data_out


def read_csv_data(path):
    """
    Diese Funktion ermöglicht das Einlesen von Datensätzen,
    die innerhalb des Experimentes gebraucht werden, z.B.
    verschiedene Schätzaufgaben eines Typs, die dann der VP
    randomisiert dargeboten werden. Die Daten müssen dabei
    als .csv Datei gespeichert sein. Dabei muss als Trenn-
    zeichen ein Semikolon ';' benutzt werden!

    Die Funktion muss mit dem Dateinamen der entsprechenden
    Datei aufgerufen werden und gibt ein Array of
    Arrays zurück (Toplevel sind die einzelnen Lines, darin
    enthalten dann ein Array mit den verschiedenen Spalten)

    """

    if not isabs(path):
        path = join(settings.general.external_files_dir, path)

    dataset = []
    file_input = open(path, 'r')

    file_reader = csv.reader(file_input, delimiter=';')

    for row in file_reader:

        temprow = []
        while row != []:
            tempstr = row.pop(0)
            tempstr = tempstr.decode('latin-1')
            temprow.append(tempstr)
        row = temprow
        dataset.append(row)

    dataset.pop(0)

    return dataset


def find_external_experiment_data_by_uid(data, uid):
    def worker(data, uid):
        if data['uid'] == uid:
            return data
        elif 'subtree_data' in data:
            for item in data['subtree_data']:
                try:
                    d = worker(item, uid)
                    return d
                except Exception:
                    if item == data['subtree_data'][-1]:
                        raise AlfredError("did not find uuid in tree")
            raise AlfredError("Custom Error")
        else:
            raise AlfredError("did not find uuid in tree")
    return worker(data, uid)


def abs_external_file_path(filename):
    path = join(settings.general.external_files_dir, filename)
    path = abspath(path)
    return path


def socket_checker(port):
    try:
        s = socket.socket()
        s.bind(('127.0.0.1', port))
        s.listen(1)
        s.close()
        return(True)
    except Exception:
        s.close()
        return(False)


# These functions import external .html, .css and .js files
# .decode('utf-8') is needed to display special characters such as €, ä, etc.
# .replace("\n", "") is used to collapse the file to a single line, so that we can easily use it elsewhere in alfred
# re.sub() is used to remove comments from the code, because they would cause problems in the single line objects

# ------------------------------------------------------------------- #
# --- FUNCTION FOR READING IN HTML FILES --- #
# ------------------------------------------------------------------- #


def read_html(file):

    with open(file, "r") as f:
        data = f.read().decode('utf-8')
        no_comments = re.sub(r"<--(.|\n)*-->", "", data)  # remove comments
        out = no_comments.replace("\n", "")  # collapse to one line

    return out

# ------------------------------------------------------------------- #
# --- FUNCTION FOR READING IN CSS FILES --- #
# ------------------------------------------------------------------- #


def read_css(file):

    with open(file, "r") as f:
        data = f.read().decode('utf-8')
        no_comments = re.sub(r"/\*(.|\n)*\*/", "", data)  # remove comments
        out = no_comments.replace("\n", "")  # collapse to one line

    return out

# ------------------------------------------------------------------- #
# --- FUNCTION FOR READING IN JAVASCRIPT FILES --- #
# ------------------------------------------------------------------- #


def read_js(file):

    with open(file, "r") as f:
        data = f.read().decode('utf-8')
        no_comments = re.sub(r"(//.*)|(/\*(.|\n)*\*/)", "", data)  # remove comments
        out = no_comments.replace("\n", "")  # collapse to one line

    return out<|MERGE_RESOLUTION|>--- conflicted
+++ resolved
@@ -71,17 +71,9 @@
             raise RuntimeError('input must be unicode or dict')
         return input
 
-<<<<<<< HEAD
     with open(path, 'r', encoding='utf-8') as f:
         data_in = f.read().replace('\r\n', '\n')
 
-    # data_in = open(path, 'r', encoding='utf-8').read()
-    # data_in.replace('\r\n', '\n')
-    
-=======
-    data_in = open(path, mode='r', encoding="utf-8").read()
-    data_in.replace('\r\n', '\n')
->>>>>>> f8fa3142
     data_out = xmltodict.parse(data_in)
 
     if interface == 'web' and not code:
