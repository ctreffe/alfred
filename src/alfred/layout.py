# -*- coding:utf-8 -*-

'''
.. moduleauthor:: Paul Wiemann <paulwiemann@gmail.com>

.. todo:: Beim Modulimport wird ein Fehler angezeigt. Gibt es wirklich eine Klasse *Template* in **jinja2**?
'''
from __future__ import absolute_import


from builtins import map
from builtins import range
from builtins import object
import os.path
from abc import ABCMeta, abstractmethod
from jinja2 import Environment, PackageLoader
from future.utils import with_metaclass

<<<<<<< HEAD
import alfred.settings as settings

=======
>>>>>>> 953cc054

from ._core import package_path

jinja_env = Environment(loader=PackageLoader('alfred', 'templates'))


class Layout(with_metaclass(ABCMeta, object)):
    def __init__(self):
        self._experiment = None
        self._uiController = None
        self._backwardText = u"Zurück"
        self._forwardText = u"Weiter"
        self._finishText = u"Beenden"
        self._backwardEnabled = True
        self._forwardEnabled = True
        self._finishedDisabled = False
        self._jumpListEnabled = True
        self._jumpList = []

    def activate(self, experiment, uiController):
        self._experiment = experiment
        self._uiController = uiController

    def deactivate(self):
        self._experiment = None
        self._uiController = None

    @abstractmethod
    def render(self, widget):
        pass

    @property
    def backwardEnabled(self):
        return self._backwardEnabled

    @backwardEnabled.setter
    def backwardEnabled(self, b):
        self._backwardEnabled = b

    @property
    def forwardEnabled(self):
        return self._forwardEnabled

    @forwardEnabled.setter
    def forwardEnabled(self, b):
        self._forwardEnabled = b

    @property
    def finishDisabled(self):
        return self._finishedDisabled

    @finishDisabled.setter
    def finishDisabled(self, b):
        self._finishedDisabled = b

    @property
    def backwardText(self):
        return self._backwardText

    @backwardText.setter
    def backwardText(self, text):
        self._backwardText = text

    @property
    def forwardText(self):
        return self._forwardText

    @forwardText.setter
    def forwardText(self, text):
        self._forwardText = text

    @property
    def finishText(self):
        return self._finishText

    @finishText.setter
    def finishText(self, text):
        self._finishText = text

    @property
    def jumpListEnabled(self):
        return self._jumpListEnabled

    @jumpListEnabled.setter
    def jumpListEnabled(self, b):
        self._jumpListEnabled = b


class BaseWebLayout(Layout):

    def __init__(self):
        super(BaseWebLayout, self).__init__()
        self._style_urls = []
        self._js_urls = []
        self._template = jinja_env.get_template('base_layout.html')

    def activate(self, experiment, uiController):
        super(BaseWebLayout, self).activate(experiment, uiController)
        # add css files
        self._style_urls.append((99, self._uiController.addStaticFile(os.path.join(package_path(), 'static/css/base_web_layout.css'), content_type="text/css")))
        self._style_urls.append((1, self._uiController.addStaticFile(os.path.join(package_path(), 'static/css/bootstrap.min.css'), content_type="text/css")))
        self._style_urls.append((2, self._uiController.addStaticFile(os.path.join(package_path(), 'static/css/jquery-ui.css'), content_type="text/css")))
        # self._style_urls.append(self._uiController.addStaticFile(os.path.join(package_path(), 'static/css/app.css'), content_type="text/css"))

        # add js files
        self._js_urls.append((0o1,
                              self._uiController.addStaticFile(
                                  os.path.join(package_path(), 'static/js/jquery-1.8.3.min.js'),
                                  content_type="text/javascript")
                              ))
        self._js_urls.append((0o2, self._uiController.addStaticFile(os.path.join(package_path(), 'static/js/bootstrap.min.js'), content_type="text/javascript")))
        self._js_urls.append((0o3, self._uiController.addStaticFile(os.path.join(package_path(), 'static/js/jquery-ui.js'), content_type="text/javascript")))

        self._js_urls.append((10,
                              self._uiController.addStaticFile(
                                  os.path.join(package_path(), 'static/js/baseweblayout.js'),
                                  content_type="text/javascript")
                              ))

        self._logo_url = self._uiController.addStaticFile(os.path.join(package_path(), 'static/img/alfred_logo.png'), content_type="image/png")

    @property
    def cssCode(self):
        return []

    @property
    def cssURLs(self):
        return self._style_urls

    @property
    def javascriptCode(self):
        return []

    @property
    def javascriptURLs(self):
        return self._js_urls

    def render(self):

        d = {}
        d['logo_url'] = self._logo_url
        d['widget'] = self._experiment.questionController.currentQuestion.webWidget

        if self._experiment.questionController.currentTitle:
            d['title'] = self._experiment.questionController.currentTitle

        if self._experiment.questionController.currentSubtitle:
            d['subtitle'] = self._experiment.questionController.currentSubtitle

        if self._experiment.questionController.currentStatustext:
            d['statustext'] = self._experiment.questionController.currentStatustext

        if not self._experiment.questionController.currentQuestion.canDisplayCorrectiveHintsInline \
                and self._experiment.questionController.currentQuestion.correctiveHints:
            d['corrective_hints'] = self._experiment.questionController.currentQuestion.correctiveHints

        if self.backwardEnabled and self._experiment.questionController.canMoveBackward:
            d['backward_text'] = self.backwardText

        if self.forwardEnabled:
            if self._experiment.questionController.canMoveForward:
                d['forward_text'] = self.forwardText
            else:
                if not self._finishedDisabled:
                    d['finish_text'] = self.finishText

        if self.jumpListEnabled and self._experiment.questionController.jumplist:
            jmplist = self._experiment.questionController.jumplist
            for i in range(len(jmplist)):
                jmplist[i] = list(jmplist[i])
                jmplist[i][0] = '.'.join(map(str, jmplist[i][0]))
            d['jumpList'] = jmplist

        messages = self._experiment.messageManager.getMessages()
        if messages:
            for message in messages:
                message.level = '' if message.level == 'warning' else 'alert-' + message.level  # level to bootstrap
            d['messages'] = messages

        return self._template.render(d)

    @property
    def backwardLink(self):
        return self._backwardLink

    @backwardLink.setter
    def backwardLink(self, link):
        self._backwardLink = link

    @property
    def forwardLink(self):
        return self._forwardLink

    @forwardLink.setter
    def forwardLink(self, link):
        self._forwardLink = link


class GoeWebLayout(Layout):
    def __init__(self):
        super(GoeWebLayout, self).__init__()
        self._style_urls = []
        self._js_urls = []
        self._template = jinja_env.get_template('goe_layout.html')

    def activate(self, experiment, uiController):
        super(GoeWebLayout, self).activate(experiment, uiController)
        # add css files
        self._style_urls.append((99, self._uiController.addStaticFile(os.path.join(package_path(), 'static/css/goe_web_layout.css'), content_type="text/css")))
        self._style_urls.append((1, self._uiController.addStaticFile(os.path.join(package_path(), 'static/css/bootstrap.min.css'), content_type="text/css")))
        self._style_urls.append((2, self._uiController.addStaticFile(os.path.join(package_path(), 'static/css/jquery-ui.css'), content_type="text/css")))
        # self._style_urls.append(self._uiController.addStaticFile(os.path.join(package_path(), 'static/css/app.css'), content_type="text/css"))

        # add js files
        self._js_urls.append((0o1,
                              self._uiController.addStaticFile(
                                  os.path.join(package_path(), 'static/js/jquery-1.8.3.min.js'),
                                  content_type="text/javascript")
                              ))
        self._js_urls.append((0o2, self._uiController.addStaticFile(os.path.join(package_path(), 'static/js/bootstrap.min.js'), content_type="text/javascript")))
        self._js_urls.append((0o3, self._uiController.addStaticFile(os.path.join(package_path(), 'static/js/jquery-ui.js'), content_type="text/javascript")))

        self._js_urls.append((10,
                              self._uiController.addStaticFile(
                                  os.path.join(package_path(), 'static/js/baseweblayout.js'),
                                  content_type="text/javascript")
                              ))

        self._logo_url = self._uiController.addStaticFile(os.path.join(package_path(), 'static/img/uni_goe_logo.png'), content_type="image/png")

    @property
    def cssCode(self):
        return []

    @property
    def cssURLs(self):
        return self._style_urls

    @property
    def javascriptCode(self):
        return []

    @property
    def javascriptURLs(self):
        return self._js_urls

    def render(self):

        d = {}
        d['logo_url'] = self._logo_url
        d['widget'] = self._experiment.questionController.currentQuestion.webWidget

        if self._experiment.questionController.currentTitle:
            d['title'] = self._experiment.questionController.currentTitle

        if self._experiment.questionController.currentSubtitle:
            d['subtitle'] = self._experiment.questionController.currentSubtitle

        if self._experiment.questionController.currentStatustext:
            d['statustext'] = self._experiment.questionController.currentStatustext

        if not self._experiment.questionController.currentQuestion.canDisplayCorrectiveHintsInline \
                and self._experiment.questionController.currentQuestion.correctiveHints:
            d['corrective_hints'] = self._experiment.questionController.currentQuestion.correctiveHints

        if self.backwardEnabled and self._experiment.questionController.canMoveBackward:
            d['backward_text'] = self.backwardText

        if self.forwardEnabled:
            if self._experiment.questionController.canMoveForward:
                d['forward_text'] = self.forwardText
            else:
                if not self._finishedDisabled:
                    d['finish_text'] = self.finishText

        if self.jumpListEnabled and self._experiment.questionController.jumplist:
            jmplist = self._experiment.questionController.jumplist
            for i in range(len(jmplist)):
                jmplist[i] = list(jmplist[i])
                jmplist[i][0] = '.'.join(map(str, jmplist[i][0]))
            d['jumpList'] = jmplist

        messages = self._experiment.messageManager.getMessages()
        if messages:
            for message in messages:
                message.level = '' if message.level == 'warning' else 'alert-' + message.level  # level to bootstrap
            d['messages'] = messages

        return self._template.render(d)

    @property
    def backwardLink(self):
        return self._backwardLink

    @backwardLink.setter
    def backwardLink(self, link):
        self._backwardLink = link

    @property
    def forwardLink(self):
        return self._forwardLink

    @forwardLink.setter
    def forwardLink(self, link):
        self._forwardLink = link<|MERGE_RESOLUTION|>--- conflicted
+++ resolved
@@ -15,12 +15,6 @@
 from abc import ABCMeta, abstractmethod
 from jinja2 import Environment, PackageLoader
 from future.utils import with_metaclass
-
-<<<<<<< HEAD
-import alfred.settings as settings
-
-=======
->>>>>>> 953cc054
 
 from ._core import package_path
 
