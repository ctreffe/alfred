--- conflicted
+++ resolved
@@ -1,11 +1,4 @@
 # -*- coding:utf-8 -*-
-'''
-Experiment script using Alfred - A library for rapid experiment development.
-
-Experiment author: Johannes Brachem <jobrachem@posteo.de>
-
-Description: This is a basic template for an alfred experiment.
-'''
 
 #################################
 # - Section 1: Module imports - #
@@ -16,12 +9,7 @@
 from alfred.element import *
 from alfred.layout import *
 from alfred.helpmates import *
-<<<<<<< HEAD
-
 from alfred import Experiment, run
-=======
-from alfred import Experiment
->>>>>>> 8e3d831f
 
 #################################################
 # - Section 2: Global variables and functions - #
@@ -37,32 +25,16 @@
 
 
 def generate_experiment(self):
-    exp = Experiment(EXP_TYPE, EXP_NAME, EXP_VERSION, EXP_AUTHOR_MAIL)
 
-<<<<<<< HEAD
     # --- Page 1 --- #
-    # -------------------------------------- #
-=======
-    def generate_experiment(self):
-        exp = Experiment()
->>>>>>> 8e3d831f
-
     page01 = WebCompositePage(title="Hello, world!")
 
-    # ----------------------------------------------- #
-    # Initialize Sections
+    # Sections
     main = SegmentedSection()
-
-    # ----------------------------------------------- #
-    # Fill Sections
-
-    # ----------------------------------------------- #
-    # Append to main section #
-    # ----------------------------------------------- #
-
     main.append_items(page01)
 
-    # Append Main Group to Experiment
+    # Initialize and fill experiment
+    exp = Experiment()
     exp.append(main)
 
     return exp
