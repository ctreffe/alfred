# Changelog

All notable changes to this project will be documented in this file.

The format is based on [Keep a Changelog](https://keepachangelog.com/en/).
<!-- and this project adheres to [Semantic Versioning](https://semver.org/spec/v2.0.0.html). -->

## [Unreleased]

<<<<<<< HEAD
## alfred v1.2.0 (Released 2020-07-13)

### Added

#### Minor changes

* We added a new page class `page.NoDataPage` , which does only return the page's tag and uid when queried by the saving agent. This will prevent any data from being saved to the standard saving agents. You can use this page, if you want to save data to an external database, separated from experimental data (e.g., if you need to save personal data).

* We added support for custom imports of `.py` files from subdirectories that are transferable to mortimer by including the package `thesmuggler` . If you want to store content in an external `.py` file (which we highly recommend, as it leads to a clearer directory structure), you can import such a file by using `thesmuggler.smuggle()` . Example:

``` 
# files/instructions.py

text = "This text resides in files/instructions.py"
```

``` 
# script.py
from thesmuggler import smuggle

inst = smuggle("files/instructions.py")

print(inst.text)
```

#### Fullscreen option for Google Chrome

We added an option that allows you to make experiments start in Chrome's fullscreen (or "kiosk") mode with hidden browser controls (forward, backward, refresh). This lowers the probability that subjects in lab experiments will mess with the browser controls. On Windows, it will only work, if Chrome is installed to a default directory and is only tested on Windows 10.

You can enable this option in your config.conf:

``` ini
[experiment]
fullscreen = true   # default: false
```

**In order for this feature to work, you need to use our most recent version of `run.py` . There is an easy way to do this (see below)**

Old `run.py` files will continue to work, but we strongly recommend to use the new method, because this will ensure that your experiment-running code will be updated together with alfred3.

#### `alfred3.run` module with command line interface

Added a module `alfred3.run` that contains the functionality for locally running alfred experiments. It can be used via the command line like this:

``` BASH
python3 -m alfred3.run
```

 Note that you must run this code from within your experiment directory, or specifiy a path to the experiment directory with the option `--path=<path>` . By setting the flag `-m` ( `--manual-open` ), you can switch off the automatic opening of a browser window upon experiment startup. See `python3 -m alfred3.run --help` for all available options.

You can also continue to use a `run.py` in your experiment directory to run your experiment, if you wish. From now on, this file should look like this (watch [this video](https://www.youtube.com/watch?v=sugvnHA7ElY) for an explanation concerning the `if __name__ == "__main__"` protector.):

``` Python
from alfred3.run import ExperimentRunner

if __name__ == "__main__":
    runner = ExperimentRunner()
    runner.auto_run() 
```

This feature eliminates the need for a `run.py` file in your experiment directory. The API might still change in the future, so this feature is considered experimental.

If you want to gain more control over your run.py you can execute individual steps (*only recommended for advanced users. Usually, this will not be necessary.*):

``` python
from alfred3.run import ExperimentRunner

if __name__ == "__main__":
    runner = ExperimentRunner()
    runner.configure_logging()
    runner.create_experiment_app()
    runner.set_port()
    runner.start_browser_thread()
    runner.print_startup_message()
    runner.app.run()
```

This will allow you to customize logging configuration or to extract the flask app that is created through your alfred experiment.

* The former can be achieved by configuring a logger of the name `exp.<exp_id>` , where `<exp_id>` is the experiment ID, accessible via `runner.config["exp_config"].get("metadata", "exp_id")`
* The latter can be achieved by assigning the returned value of `runner.create_experiment_app()` to an object, or by accessing `runner.app` after `create_experiment_app` was run.

#### `alfred3.template` command line interface for experiment template

We have a new convenience feature for accessing the latest experiment template. Just use your terminal to execute the following command:

``` bash
python3 -m alfred3.template
```

This will download the latest experiment template from GitHub to your current working directory, including a useful `.gitignore` that will automatically prevent your `secrets.conf` from being included in your git repository.

With the optional argument `--path` , you can hand over a directory path to be used instead of your current working directory.

Of course, you can still download the template manually from GitHub, if you prefer so.

Additional options allow for more flexibility. Take a look at them with the following command:

``` bash
python3 -m alfred3.template --help
```

### Changed

#### Enhanced configuration

* If you don't want to change the default configuration, you don't need a `config.conf` file in your experiment directory anymore.

* We separated the values provided in `config.conf` into two files to enable easier code sharing and enhance security at the same time:
    - `config.conf` from now on holds exclusively publicly available configuration. **This file is meant to be shared.**
    - `secrets.conf` is a new configuration file that only holds secret information like database credentials. **This file should never be shared.** It is included in the `.gitignore` of our experiment template to prevent accidental sharing.

* You can now supply your own custom configuration options via `config.conf` and `secrets.conf` . The experiment object gains a `config` and a `secrets` attribute, both of which are instances of a modified [configparser. ConfigParser](https://docs.python.org/3/library/configparser.html) and provided the same methods for accessing options.
    - Pay attention to the way that values are returned. `ConfigParser` objects don't guess the type of your values. Instead, they provide specialized methods. `get` returns *str*, `getint` returns *int*, `getfloat` returns *float*, and `getboolean` returns *boolean* values (which should be entered as "true"/"false" or "1"/"0" in `config.conf` ).
    - All of these methods take as first argument the section and as second argument the key (as demonstrated below).

Usage example of custom cofiguration:

``` ini
# config.conf
[my_section]
my_key = my_value
my_bool = true
```

``` python
# script.py
from alfred3 import Experiment, page, element

class Welcome(page.Page):

    def on_showing(self):
        my_value = self.experiment.config.get("my_section", "my_value")

        text = element.TextElement(my_value)
        self.append(text)

def generate_experiment(self, config=None):
    exp = Experiment(config=config)

    welcome = Welcome(title="Welcome page")
    
    if exp.config.getboolean("my_section", "my_bool"):
        exp.append(welcome)
    
    return exp
```

#### Enhanced logging

* All instances and children of `Experiment` , `element.Element` , `page.Page` , and `section.Section` gain a `log` attribute.
* The `log` attribute is basically a wrapper around a `logging.Logger` . It behaves like a normal logger in many ways, offering the usual methods `debug` , `info` , `warning` , `error` , `critical` , `exception` , `log` , and `setLevel` .
* If you want to access the logger object directly to apply more detailed configuration, you can do so via `log.queue_logger` .

See [logging documentation](https://docs.python.org/3/howto/logging.html#logging-levels) for more information on the levels and configuration.

Usage:

``` python
from alfred3 import Experiment, page

class Welcome(page.Page):
    def on_showing(self):
        self.log.info("This message will be logged on showing of the page")

def generate_experiment(self, config=None):
    exp = Experiment(config=config)

    exp.log.info("This message will be logged after initialization of the experiment.")

    welcome = Welcome(title="Welcome page")
    
    # Sets the log level to 'WARNING'
    # The message logged above in the 'on_showing' definition will therefore
    # not be logged, as it is of level 'info'
    welcome.log.setLevel("WARNING") 

    exp.append(welcome)
```

#### Minor changes

* You can now define an encryption key either in `secrets.conf` or in an environment variable named `ALFRED_ENCRYPTION_KEY` .

### Removed

#### Removed qt-webkit support

We removed the option to run alfred experiments via qt-webkit. This was a rarely used feature and introduced a dependency on PySide2, which caused issues with  deployment via mortimer and mod_wsgi. Specifically, the following option in config.conf is no longer available:

We removed the option to run alfred experiments via qt-webkit. This was a rarely used feature and introduced a dependency on PySide2, which caused issues with  deployment via mortimer and mod_wsgi. Specifically, the following option in config.conf no longer has any effect:

``` ini
[experiment]
type = qt-wk
```

Instead, you can turn to the new option for running experiments in Google Chrome's fullscren (aka "kiosk") mode (see above).

## alfred3 v1.1.5 (Released 2020-05-13)

### Fixed

* Fixed a bug in the parsing of the auth_source parameter in `config.conf`

## alfred3 v1.1.4 (Released 2020-05-05)
=======
## alfred v1.1.7 (Released 2020-06-22)

### Added

* The `alfred3.Experiment` class gains the following:
    - An attribute `session_status` . It is intended to store a string, indicating a session status.
    - A method `get_page_data()` , which is a shortcut for `self.data_manager.find_experiment_data_by_uid()` 
    - A method `set_additional_data()` , which is a shortcut for `self.data_manager.add_additional_data()` 
    - A method `get_additional_data()` , which is a shortcut for `self.data_manager.get_additional_data()` 

## alfred v1.1.4 (Released 2020-05-05)
>>>>>>> 886c1182

### Announcement: Released to PyPi under the new name **alfred3**

* We are proud to announce that alfred is now available on PyPi. Because there already exists a package named "alfred", we decided to change the name to "alfred3" in celebration of the recent port to Python 3.

* Alfred3 can now be installed via pip:

``` 
pip install alfred3
```

* When alfred is installed via pip, you must change all imports in your `script.py` and `run.py` to the new name.

### Changed

* Changed name to alfred3 (see above).

* From now on, we will generally be using the changelog format recommended by [Keep a Changelog](https://keepachangelog.com/en/)
    - In the course of this change, we changed the name of the former `NEWS.md` to `CHANGELOG.md` .

## alfred v1.0.7

### Security improvements

* We further increased data protection and data security through an improved handling of access to the alfred database from inside web experiments deployed via  mortimer.
* Updated handling of local experiments: You can now specify an optional `auth_source` parameter in the `mongo_saving_agent` section in `config.conf` . The parameter will be passed to the `authSource` parameter of `pymongo.MongoClient` in the initialisation of the saving agent. This allows you to use database accounts that user other databases than "admin" for authentication, which offers greater security.

### Smaller changes

* Disabled the logging of debug messages for the `Page.on_showing()` method. This led to overcrowded logs.

## alfred v1.0.6

### Encryption

* In your script.py, you can now use symmetric encryption to encrypt your data. The encryption is performed with an instance of `cryptography.fernet.Fernet` , using a safe, user-specific unique key generated by mortimer (**v0.4.4+**). 
    - **Encryption**: Encrypt data of types `str` , `int` , and `float` via `alfred.Experiment.encrypt()` . The method will return an encrypted version of your data, converted to string.
    - **Decryption**: Decrypt data of types `str` or `bytes` via `alfred.Experiment.decrypt()` . The method will return a decrypted version of your data, converted to string.
* **NOTE** that the saving agent will automatically save all data collected by elements (after the `on_hiding()` method is executed). You will need to encrypt data **before** they are saved in order to secure your data in the database.
* For offline testing, the Fernet instance will be initialized with the key `OnLhaIRmTULrMCkimb0CrBASBc293EYCfdNuUvIohV8=` . **IMPORTANT**: This key is public. Encrypted data in local (e.g., offline) experiments is not safe. This functionality is provided exclusively for testing your experiment before uploading to mortimer and running.

### Smaller changes and Bugfixes

* Pages now have a getter method for their experiment, i.e. you can access the experiment via `Page.experiment` , if the page has been added to an experiment instance at the time the method is called.
* Fixed the display of experimenter messages (e.g. a message that informs the participant about a minimum display time, if he or she tries to move to the next page too early)

## alfred v1.0.5

### Bugfixes

* fixed #37 

### Minor changes

* rename `PageController.change_to_finished_section` : This was a missed function call from the old naming scheme. Generally, it will not affect the user in most cases, but it still exists as a deprecated function, logging a warning now.

### Bugfixes

## alfred v1.0.4

### Bugfixes

* This includes a hotfix for an issue with ALfred v1.0.3.

### Minor changes

* Local saving agent now checks, whether the path given in config.conf is absolute. If not, the agent treats it as a relative path, relative to the experiment directory.
* Alfred now saves its the version number alongside each saved dataset, so that the used version can be identified.

## alfred v1.0.3

### Bugfixes

* This includes a hotfix for an issue with Alfred v1.0.2

## alfred v1.0.2

### Bugfixes

* Fixed a bug in `localserver.py` that caused trouble for videos implemented via `alfred.element.WebVideoElement` in Safari (wouldn't play at all) and Chrome (forward/backward wouldn't work)

### Other changes

* `alfred.element.WebVideoElement` :
    - New parameter `source` : A filepath or url that points to the video ( `str` ).
    - New parameter `sources_list` : A list of filepaths and/or urls that point to the video, use this if you want to include fallback options in different formats or from different sources ( `list` of `str` elements).
    - The parameters `mp4_path` , `mp4_url` , `ogg_path` , `ogg_url` , `web_m_path` , and `web_m_url` are replaced by `source` . They still work, but will now log a deprecation warning.
    - New parameter `muted=False` : If `True` , the video will play with muted sound by default.
    - The parameter `width` now defaults to `width=720` .
    - Disabled the right-click context menu for videos included via `alfred.element.WebVideoElement`
    - Disabled video download for videos implemented via `alfred.element.WebVideoElement` (was only possible in Chrome).
* `Page` gets a new parameter `run_on_showing` , which defaults to `run_on_showing='once'` . This means, by default a Page executes the `on_showing` method only when it is shown for the first time. This behavior can be altered by setting the new parameter to `run_on_showing='always'` . The latter can lead to duplicate elements on a page, if a subject goes backward inside an experiment, which will be unwanted behavior in most cases.

## alfred v1.0.1

### Bugfixes

* Fixed a bug that caused a mixup with filepaths for web experiments hosted with mortimer.

## alfred v1.0

### Breaking changes

#### Port to Python 3

* One of the most important changes for us is the port from Python 2.7 to Python 3, which will ensure ongoing support for the coming years.
* You can find key differences listed here: [https://docs.python.org/3.0/whatsnew/3.0.html](https://docs.python.org/3.0/whatsnew/3.0.html)
    - All strings in Python 3 are unicode by default. In Python 2.7, strings with umlauts like ä, ö or ü needed to be preceded by a u to turn them into unicode-strings: `u"Example strüng."` . This often lead to unnecessary errors and is not necessary anymore.
    - Printing works a little differently. You used to be able to print output to the console with a command like `print "this string"` . This syntax is now deprecated and will throw an error. From now on, you need to use the print statement like any normal function: `print("this string")` .

#### New class names

* `Page` replaces `WebCompositeQuestion`
* `Section` replaces `QuestionGroup`
* `SegmentedSection` replaces `SegmentedQG`
* `HeadOpenSection` repladces `HeadOpenQG`
* These changes should clarify the functionality of the corresponding classes.

#### Switch from `lowerCamelCase` to `underscore_case`

* Throughout alfreds complete code base, we switched from `lowerCamelCase` to `underscore_case` .**ATTENTION: This affects almost every line of code!**
* This change reflects our effort to adhere to PEP 8 Styleguide ([PEP - click for more info](https://www.python.org/dev/peps/pep-0008/)). Some excerpts:
    - Class names should normally use the CapWords convention.
    - Function names should be lowercase, with words separated by underscores as necessary to improve readability.
    - Variable names follow the same convention as function names.
    - Method names and instance variables: Use the function naming rules: lowercase with words separated by underscores as necessary to improve readability.

#### New names for existing features

* `Page.on_showing()` replaces `WebCompositeQuestion.onShowingWidget()` (Alfred v0.2b5 name).
* `Page.append()` replaces `WebCompositeQuestion.addElement()` and `WebCompositeQuestion.addElements()` (Alfred v0.2b5 names).
* `Page.get_page_data()` is a new shortcut for `WebCompositeQuestion._experiment.dataManager.findExperimentDataByUid()` (Alfred v0.2b5 name), a method for accessing data from a previous page inside an `on_showing` hook.
* `Section.append()` replaces `QuestionGroup.appendItem()` and `QuestionGroup.appendItems()` (Alfred v0.2b5 names).
* `Experiment.append()` replaces `Experiment.questionController.appendItem()` and `Experiment.questionController.appendItems()` (Alfred v0.2b5 names).
* `Experiment.change_final_page()` is a new shortcut for `Experiment.pageController.appendItemToFinishQuestion()` (Alfred v0.2b5 name), a method for changing the final page of on exp.

#### Experiment metadata

* There is a new section `[metadata]` in `config.conf` , which includes the following information:
    - `title` : The experiment title (previously called experiment name)
    - `author` : The experiment author
    - `version` : The experiment version
    - `exp_id` : The experiment ID (**IMPORTANT:** This ID is used to identify your experiment data, if you set up a local alfred experiment to save data to the mortimer database. It is not used, if you deploy your experiment as a web experiment via mortimer.)
* `alfred.Experiment` no longer takes the arguments `expType` , `expName` and `expVersion` . Instead, these metadata are now defined in the `config.conf` , section `[metadata]` .
* To process metadata in mortimer, the following changes need to be implemented in `script.py` :
    - `def generate_experiment(config=None)` (the function gets a new parameter `config` , which defaults to `None` )
    - `exp = Experiment(config=config)` (the experiment should be initialized with the parameter `config` , defaulting to `config` , which gets handed down from the `generate_experiment` function.)

#### File import

* Importing a file from the project directory now **always** needs to take place within the `generate_experiment()` function. This is necessary for compatibility with the newest version of mortimer. This way, we can handle multiple resources directories.

### New Features

#### Define navigation button text in `config.conf`

* `config.conf` gets a new section `[navigation]` that lets you define `forward` , `backward` , and `finish` button texts.

#### New recommended `script.py` style

* Removed the need to define a script class ( `class Script(object)` ), saving one layer of indentation
* Removed the need to end a script with `generate_experiment = Script().generate_experiment`
* Removed the need to define `expName` and `expVersion` inside script
* Recommended style: Define a new class for every page in your experiment. This has a couple of advantages:
    - No difference between defining static pages and dynamic pages anymore. This lowers the hurdle for creating dynamic experiments.
    - Separation of experiment structure and experiment content is enhanced, which should clarify the `script.py`
    - Code reuse is facilitated (Pages can be reused)

Example:

``` python
# -*- coding:utf-8 -*-
from alfred import Experiment
from alfred.page import Page
import alfred.element as elm
import alfred.section as sec

class HelloWorld(Page):
    def on_showing(self):
        hello_text = elm.TextEntryElement('Please enter some text.')
        self.append(hello_text)

def generate_experiment(self, config):
    exp = Experiment(config=config)

    hello_world = HelloWorld(title='Hello, world!')

    main = sec.Section()
    main.append(hello_world)

    exp.append(main)
    return exp
```

#### Increased security for local experiments

* We implemented a three-step process to access database login data. The first two options make it much safer to share your code, e.g.on the OSF, because you don't have to worry about accidentally sharing secrets anymore.
    - Provide login data in environment variables (new, recommended)
    - Provide encrypted login data in `config.conf` (new, recommended)
    - Provide raw login data in `config.conf` (**not recommended**, use only for testing)
* If your databse is correctly equipped with a valid commercial SSL certificate, you can now set the option `use_ssl = true` in the section `[mongo_saving_agent]` of your `config.conf` to enable a secure connection via SSL. You can also use self-signed SSL certificates, if you set the option `ca_file_path` to the file path of your Certificate Authority (CA) public key file (often a .pem file).

#### `Page.values`

* `Page.values` is a dictionary that serves as a container for pages. You can use it for example to create pages using loops and if-statements. More on how to use it can soon be found in the wiki. It is a special dictionary that allows for element access (reading and writing) via dot-notation.

Example:

``` python
# (imports)

class Welcome(Page):
    def on_showing(self):
        text01 = TextElement(self.values.text01, name='text01')
        self.append(text01)

def generate_experiment(self, config=None):
    exp = Experiment(config=config)

    page = Welcome(title='page01', uid='page01')
    page.values.text01 = 'text01'

    exp.append(page)
    return exp

```

### Deprecated

| Deprecated function (alfred v0.2b5 name)  | Replaced by |
| ------------- | ------------- | 
| `WebCompositeQuestion.onShowingWidget()` | `Page.on_showing()` |
| `WebCompositeQuestion.onHidingWidget()` | `Page.on_hiding()` |
| `WebCompositeQuestion.addElement()` | `Page.append()` |
| `WebCompositeQuestion.addElements()` | `Page.append()` |
| `QuestionGroup.appendItem()` | `Section.append()` |
| `QuestionGroup.appendItems()` | `Section.append()` |
| `Experiment.questionController.appendItem()` | `Experiment.append()` |
| `Experiment.questionController.appendItems()` | `Experiment.append()` |

### Bug fixes and other changes

* **Improved handling of browser commands.** In web experiments, subjects used to be able to cause trouble by using the browser controls (forward, backward, refresh) instead of the experiment controls at the bottom of the page to move through an experiment. In some cases, this could render the subject's data unusable. Now, when a subject uses the browser controls, Alfred will always return the current state of the experiment. This way, no more data should be lost.
* **Fixed a saving agent bug.** When quickly moving through an experiment, the saving agent sometimes didn't complete it's tasks correctly and basically crashed. This does not happen anymore.

### Removed features

* **No more pure QT experiments.** We completely removed pure QT experiments from the framework. Those have recently seen very little use and have some drawbacks compared to web experiments and qt-webkit (qt-wk) experiments.<|MERGE_RESOLUTION|>--- conflicted
+++ resolved
@@ -7,7 +7,6 @@
 
 ## [Unreleased]
 
-<<<<<<< HEAD
 ## alfred v1.2.0 (Released 2020-07-13)
 
 ### Added
@@ -207,14 +206,6 @@
 
 Instead, you can turn to the new option for running experiments in Google Chrome's fullscren (aka "kiosk") mode (see above).
 
-## alfred3 v1.1.5 (Released 2020-05-13)
-
-### Fixed
-
-* Fixed a bug in the parsing of the auth_source parameter in `config.conf`
-
-## alfred3 v1.1.4 (Released 2020-05-05)
-=======
 ## alfred v1.1.7 (Released 2020-06-22)
 
 ### Added
@@ -225,8 +216,14 @@
     - A method `set_additional_data()` , which is a shortcut for `self.data_manager.add_additional_data()` 
     - A method `get_additional_data()` , which is a shortcut for `self.data_manager.get_additional_data()` 
 
+## alfred3 v1.1.5 (Released 2020-05-13)
+
+### Fixed
+
+* Fixed a bug in the parsing of the auth_source parameter in `config.conf`
+
+
 ## alfred v1.1.4 (Released 2020-05-05)
->>>>>>> 886c1182
 
 ### Announcement: Released to PyPi under the new name **alfred3**
 
