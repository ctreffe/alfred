--- conflicted
+++ resolved
@@ -26,17 +26,16 @@
 6. Security in case of vulnerabilities. 
 -->
 
-<<<<<<< HEAD
 ## alfred3 v2.3.2 [unreleased]
 
-### Changed
+### Changed v2.3.2
 
 - `alfred3.Card` elements with *collapse=True* will now start in collapsed
   view.
 - Any call to `Experiment.finish()` will only go through now, if the experiment
   session is *not* already aborted.
 
-### Fixed
+### Fixed v2.3.2
 
 - Fixed #141
 - Fixed #144
@@ -46,14 +45,14 @@
   as codeblocks instead of correctly displaying their full web widget.
 - Fixed an issue that lead `alfred3.Card` elements to not add input elements
   to the parent page in the intended way.
-=======
+
+
 ## alfred3 v2.3.1 (Released 2021-10-28)
 
 ### Fixed v2.3.1
 
 - Fixed an issue with string inputs to `NumberEntryElement` that was
   introduced in v2.3.0
->>>>>>> e687e931
 
 ## alfred3 v2.3.0 (Released 2021-10-28)
 
