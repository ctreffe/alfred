--- conflicted
+++ resolved
@@ -22,24 +22,10 @@
 fullscreen = true   # default: false
 ```
 
-<<<<<<< HEAD
 **In order for this feature to work, you need to use our most recent version of `run.py` . There is an easy way to do this (see below)**
-=======
-**In order for this feature to work, you need to use the most recent version of `run.py` . There is an easy way to do this.**
-
-From now on, the `run.py` should look like this (watch [this video](https://www.youtube.com/watch?v=sugvnHA7ElY) for an explanation concerning the `if __name__ == "__main__"` protector.):
-
-``` Python
-from alfred3.run import run_experiment
-from alfred3.alfredlog import init_logging
-
-if __name__ == "__main__":
-    init_logging("alfred3")
-    run_experiment()    
-```
+
 
 Old `run.py` files will continue to work, but we strongly recommend to use the new method, because this will ensure that your experiment-running code will be updated together with alfred3.
->>>>>>> c956d7ed
 
 #### Experimental feature: `alfred3.run` module with command line interface
 
@@ -49,7 +35,6 @@
 python3 -m alfred3.run
 ```
 
-<<<<<<< HEAD
 You can also continue to use a `run.py` in your experiment directory to run your experiment, if you wish. From now on, this file should look like this (watch [this video](https://www.youtube.com/watch?v=sugvnHA7ElY) for an explanation concerning the `if __name__ == "__main__"` protector.):
 
 ``` Python
@@ -58,19 +43,9 @@
 if __name__ == "__main__":
     runner = ExperimentRunner()
     runner.auto_run() 
-=======
+```
+
 This feature eliminates the need for a `run.py` file in your experiment directory. The API might still change in the future, so this feature is considered experimental.
-
-#### Experimental feature: `alfred3.template` module with command line interface
-
-Added a module `alfred3.template` , which can be called directly from the command line to create a basic 'Hello, World!' alfred3 experiment in the current working directory. Execute the following command in a shell:
-
-``` BASH
-python3 -m alfred3.template
->>>>>>> c956d7ed
-```
-
-The command will create a `script.py` , `run.py` , `config.conf` and `.gitignore` for you. The API might still change in the future, so this feature is considered experimental.
 
 If you want to gain more control over your run.py you can execute individual steps (*only recommended for advanced users. Usually, this will not be necessary.*):
 
@@ -171,15 +146,11 @@
 ### Removed
 
 #### Removed qt-webkit support
-<<<<<<< HEAD
 
 We removed the option to run alfred experiments via qt-webkit. This was a rarely used feature and introduced a dependency on PySide2, which caused issues with  deployment via mortimer and mod_wsgi. Specifically, the following option in config.conf is no longer available:
 
-=======
-
 We removed the option to run alfred experiments via qt-webkit. This was a rarely used feature and introduced a dependency on PySide2, which caused issues with  deployment via mortimer and mod_wsgi. Specifically, the following option in config.conf no longer has any effect:
 
->>>>>>> c956d7ed
 ``` ini
 [experiment]
 type = qt-wk
