# Changelog

All notable changes to this project will be documented in this file.

The format is based on [Keep a Changelog](https://keepachangelog.com/en/).
<!-- and this project adheres to [Semantic Versioning](https://semver.org/spec/v2.0.0.html). -->

## [Unreleased]

### Added

With this version, alfred3 gains some powerful new features. This is the overview:

* The `UnlinkedDataPage` can be used to safely collect data that cannot be linked to any specific experiment session.
<<<<<<< HEAD
* Alfred3 now automatically generates a comprehensive, machine-readable codebook that describes your data set.
=======
* Alfred3 now automatically generates a comprehensive raw codebook that describes your data set.
>>>>>>> 88399378
* Alfred3 now offers functionality for transforming locally collected data from .json to .csv format (both automatically at the end of each session, and manually via a command line interface).
* New hooks for pages and sections make it easier to tidily organize experiment code.

Details below!

#### New page classes

* `page.UnlinkedDataPage` : Use this page to collect data that should not be linkeable to the experiment data. All data from UnlinkedDataPages will be shuffled and saved in a separate file. No timestamps or other metadata are stored that would make it possible to link an unlinked dataset to an experiment dataset. Otherwise, usage is fully equivalent to ordinary pages.
* `page.CustomSavingPage` : This is an abstract page class for advanced users. It grants you detailed control over the saving behavior of your page. Basically, you give the page its own saving agent and manually define exactly, which data will be saved. For more information, call `help(CustomSavingPage)` .

#### Automatic codebook generation

Alfred now automatically generates a raw codebook from your experiment. The codebook contains descriptions for all user-input elements and can be exported as .csv or .json.

#### Automatic transformation of local data to .csv

Upon completion of an experiment session, alfred now automatically converts experiment data (including unlinked and codebook data) to .csv by default. You can control this behavior through the following options in config.conf:

``` ini
[general]
transform_data_to_csv = true # controls, whether to transform data or not
csv_directory = data # the .csv files will be placed in this directory
csv_delimiter = ; # Controls the delimiter. Default is semicolon.
```

#### Command line interface for exporting alfred3 data

Through a new command line interface, you can export alfred data, both from your local `save` directory, and from your MongoDB storage. Standard usage is to call the CLI from your experiment directory. It automatically extracts the relevant data from your config.conf or secrets.conf.

``` 
python3 -m alfred3.export --src=local_saving_agent
```

Detailed description of all parameters (available also from the terminal via `python3 -m alfred3.export --help` )

``` 
Usage: export.py [OPTIONS]

Options:
  --src TEXT           The name of the configuration section in 'config.conf'
                       or 'secrets.conf' that defines the SavingAgent whose
                       data you want to export.  [default: local_saving_agent]

  --directory TEXT     The path to the experiment whose data you want to
                       export. [default: Current working directory]

  -h, --here           With this flag, you can indicate that you want to
                       export .json files located in the current working
                       directory.  [default: False]

  --data_type TEXT     The type of data that you want to export. Accepted
                       values are 'exp_data', 'unlinked', and 'codebook'. If
                       you specify a 'src', the function tries to infer the
                       data type from the 'src's suffix. (Example:
                       'mongo_saving_agent_codebook' would lead to 'data_type'
                       = 'codebook'. If you give a value for 'data_type', that
                       always takes precedence. If no data_type is provided and
                       no data_type can be inferred, 'exp_data' is used.

  --missings TEXT      Here, you can manually specify a value that you want to
                       insert for missing values.

  --remove_linebreaks  Indicates, whether linebreak characters should be
                       deleted from the file. If you don't use this flag (the
                       default), linebreaks will be replaced with spaces.
                       [default: False]

  --delimiter TEXT     Here, you can manually specify a delimiter for your
                       .csv file. You need to put the delimiter inside
                       quotation marks, e.g. like this: --delimiter=';'.
                       [default: ,]

  --help               Show this message and exit.
```

#### New page hooks for more control 

All page classes now provide the possibility to define additional hooks, granting you more fine-grained control over the exact time your code gets executed. Here is a list of them:

| Hook            | Explanation                                                                                                                                                                                                                                                                                                                                                                                                                                                                                                                                       |
|-----------------|---------------------------------------------------------------------------------------------------------------------------------------------------------------------------------------------------------------------------------------------------------------------------------------------------------------------------------------------------------------------------------------------------------------------------------------------------------------------------------------------------------------------------------------------------|
| `on_exp_access` | Hook for code that is meant to be executed as soon as a page is added to an experiment. This is your go-to-hook, if you want to have access to the experiment, but don't need access to data from other pages.                                                                                                                                                                                                                                                                                                                                    |
| `on_first_show` | Hook for code that is meant to be executed when a page is shown for the first time. This is your go-to-hook, if you want to have access to data from other pages within the experiment, and your code is meant to be executed only once (i.e. the first time a page is shown).                                                                                                                                                                                                                                                                    |
| `on_each_show` | Hook for code that is meant to be executed *every time* the page is shown.                                                                                                                                                                                                                                                                                                                                                                                                                                                                        |
| `on_first_hide` | Hook for code that is meant to be executed only once, when the page is hidden for the first time, **before** saving the page's data. **Important**: Note the difference to `on_close` , which is executed upon final submission of the page's data. When using `on_first_hide` , subject input can change (e.g., when a subject revists a page and changes his/her input).                                                                                                                                                                                                                                                                                                   |
| `on_each_hide` | Hook for code that is meant to be executed *every time* the page is hidden, **before** saving the page's data.                                                                                                                                                                                                                                                                                                                                                                                                                                    |
| `on_close` | Hook for code that is meant to be executed when a page is closed. This is your go-to-hook, if you want to have the page execute code only once, when submitting the data from a page. Closing happens, when you leave a page for the first time in a `HeadOpenSection` (participants can revisit the page, but can't change their input), and when you leave a page in a `SegmentedSection` (participants cannot go back to previous pages). That means, this hook has no effect inside a standard `Section` , because its pages don't get closed. |

For now, the old hooks `on_showing` , `on_showing_widget` (both equivalent to `on_each_show` ) and `on_hiding` , as well as `on_hiding_widget` (both equivalent to `on_each_hide` ) will still work but are deprecated and will be removed in future versions. Therefore we ask you to use the new hooks from now on.

Here is an example:

``` python
from alfred3.page import Page
from alfred3.element import TextElement

class Welcome(Page):
    def on_exp_access(self):
        self += TextElement("This code is executed upon adding the page to the experiment.")
    
    def on_first_show(self):
        self += TextElement("This code is executed right before showing the page for the first time")

```

#### New section hooks for more control

The section classes also gain some hooks:

| Hook | Explanation |
| --- | --- |
| `on_exp_access` | Hook for code that is meant to be executed as soon as a section is added to an experiment. |
| `on_enter` | Hook for code that is meant to be executed upon entering a section in an ongoing experiment. |
| `on_leave` | Hook for code that is meant to be executed upon leaving a section in an ongoing experiment. This code will be executed *after* closing the section's last page. |

Here is an example:

``` python
from alfred3.section import Section
from alfred3.page import Page

class Main(Section):
    def on_exp_access(self):
        self += Page(title="Demo Page, added upon adding the section to the experiment.")
    
    def on_enter(self):
        print("Code executed upon entering the section.")
```

## alfred v1.3.1 (Released 2020-08-24)

### Fixed

* Fixed a bug in the template donwloading CLI.

## alfred v1.3.0 (Released 2020-08-19)

### Added

* We defined the *iadd* ( `+=` ) operator for all pages, sections and the experiment class. In many cases, it can replace a call to the `append()` method of these classes. Don't worry, the `append()` method is not going away. You can use this operator...
    - ... to append elements to a page
    - ... to append pages and sections to a sections
    - ... to append pages and section to the experiment

Simple examples:

``` python
# (assuming correct imports)

# Append element to a page
page = Page(title="Test Page")
page += TextElement("Testtext", name="text1")
```

``` python
# (assuming correct imports)
# Append page and section to a section
main = Section()

second = Section()
page = Page(title="Test Page")
second += page # using the page instance from the

main += second
```

``` python
# (assuming correct imports)
# Append sections and pages to the experiment
exp = Experiment()
main = Section()
exp += main
```

When using the `+=` operator in class definitions, you refer to "self":

``` python
# (assuming correct imports)

class Welcome(Page):
    def on_showing(self):
        self += TextElement("Testtext", name="text1")
```

### Changed

* When downloading a template, it is now allowed to have a `.idea` and a `.git` file already present in the target directory. Otherwise, the directory must be empty.

## alfred v1.2.1 (Released 2020-08-18)

### Fixed

* Fixed an underspecified filepath handling that caused trouble with the logging initialization under windows.

### Changed

* We made using the flask debugger easier:
    - If you use the command line interface, you can add the flag 'debug' to start an experiment in debugging mode and use flask's builtin debugging tools. The command becomes `python -m alfred3.run -debug` .
    - If you use the small `run.py` , you can pass `debug=True` as a parameter in `auto_run()` : `runner.auto_run(debug=True)`
* Upgraded the command line interface for downloading templates. 
    - Most notably, the interface gained the flag '-h'/'--here', that you can use to indicate that you want the template's files to be placed directly in the '--path' (by default, in the current working directory).
    - Instead of the '-b'/'--big' and '-r'/'--runpy' flags, you can now choose between variants by setting the option '--variant' to 's', 'm' (default), or 'l'.
    - Enhanced handling of naming conflicts.
    - This is the full new usage:

``` 
Usage: template.py [OPTIONS]

Options:
  --name TEXT     Name of the new experiment directory.  [default:
                  alfred3_experiment]

  --path TEXT     Path to the target directory. [default: Current working
                  directory]

  --release TEXT  You can specify a release tag here, if you want to use a
                  specific version of the template.

  --variant TEXT  Which type of template do you want to download? The
                  available options are: 's' (minimalistic), 'm' (includes
                  'run.py' and 'secrets.conf') and 'b' (includes subdirectory
                  with imported classes and instructions.)  [default: m]

  -h, --here      If this flag is set to '-h', the template files will be
                  placed directly into the directory specified in '--path',
                  ignoring the paramter '--name'.  [default: False]

  --help          Show this message and exit.
  ```

## alfred v1.2.0 (Released 2020-07-13)

### Added

#### Minor changes

* We added a new page class `page.NoDataPage` , which does only return the page's tag and uid when queried by the saving agent. This will prevent any data from being saved to the standard saving agents. You can use this page, if you want to save data to an external database, separated from experimental data (e.g., if you need to save personal data).

* We added support for custom imports of `.py` files from subdirectories that are transferable to mortimer by including the package `thesmuggler` . If you want to store content in an external `.py` file (which we highly recommend, as it leads to a clearer directory structure), you can import such a file by using `thesmuggler.smuggle()` . Example:

``` 
# files/instructions.py

text = "This text resides in files/instructions.py"
```

``` 
# script.py
from thesmuggler import smuggle

inst = smuggle("files/instructions.py")

print(inst.text)
```

#### Fullscreen option for Google Chrome

We added an option that allows you to make experiments start in Chrome's fullscreen (or "kiosk") mode with hidden browser controls (forward, backward, refresh). This lowers the probability that subjects in lab experiments will mess with the browser controls. On Windows, it will only work, if Chrome is installed to a default directory and is only tested on Windows 10.

You can enable this option in your config.conf:

``` ini
[experiment]
fullscreen = true   # default: false
```

**In order for this feature to work, you need to use our most recent version of `run.py` . There is an easy way to do this (see below)**

Old `run.py` files will continue to work, but we strongly recommend to use the new method, because this will ensure that your experiment-running code will be updated together with alfred3.

#### `alfred3.run` module with command line interface

Added a module `alfred3.run` that contains the functionality for locally running alfred experiments. It can be used via the command line like this:

``` BASH
python3 -m alfred3.run
```

 Note that you must run this code from within your experiment directory, or specifiy a path to the experiment directory with the option `--path=<path>` . By setting the flag `-m` ( `--manual-open` ), you can switch off the automatic opening of a browser window upon experiment startup. See `python3 -m alfred3.run --help` for all available options.

You can also continue to use a `run.py` in your experiment directory to run your experiment, if you wish. From now on, this file should look like this (watch [this video](https://www.youtube.com/watch?v=sugvnHA7ElY) for an explanation concerning the `if __name__ == "__main__"` protector.):

``` Python
from alfred3.run import ExperimentRunner

if __name__ == "__main__":
    runner = ExperimentRunner()
    runner.auto_run() 
```

This feature eliminates the need for a `run.py` file in your experiment directory. The API might still change in the future, so this feature is considered experimental.

If you want to gain more control over your run.py you can execute individual steps (*only recommended for advanced users. Usually, this will not be necessary.*):

``` python
from alfred3.run import ExperimentRunner

if __name__ == "__main__":
    runner = ExperimentRunner()
    runner.generate_session_id()
    runner.configure_logging()
    runner.create_experiment_app()
    runner.set_port()
    runner.start_browser_thread()
    runner.print_startup_message()
    runner.app.run(use_reloader=False, debug=False)
```

This will allow you to customize logging configuration or to extract the flask app that is created through your alfred experiment.

* The former can be achieved by configuring a logger of the name `exp.<exp_id>` , where `<exp_id>` is the experiment ID, accessible via `runner.config["exp_config"].get("metadata", "exp_id")`
* The latter can be achieved by assigning the returned value of `runner.create_experiment_app()` to an object, or by accessing `runner.app` after `create_experiment_app` was run.

#### `alfred3.template` command line interface for experiment template

We have a new convenience feature for accessing the latest experiment template. Just use your terminal to execute the following command:

``` bash
python3 -m alfred3.template
```

This will download the latest experiment template from GitHub to your current working directory, including a useful `.gitignore` that will automatically prevent your `secrets.conf` from being included in your git repository.

With the optional argument `--path` , you can hand over a directory path to be used instead of your current working directory.

Of course, you can still download the template manually from GitHub, if you prefer so.

Additional options allow for more flexibility. Take a look at them with the following command:

``` bash
python3 -m alfred3.template --help
```

### Changed

#### Enhanced configuration

* If you don't want to change the default configuration, you don't need a `config.conf` file in your experiment directory anymore.

* We separated the values provided in `config.conf` into two files to enable easier code sharing and enhance security at the same time:
    - `config.conf` from now on holds exclusively publicly available configuration. **This file is meant to be shared.**
    - `secrets.conf` is a new configuration file that only holds secret information like database credentials. **This file should never be shared.** It is included in the `.gitignore` of our experiment template to prevent accidental sharing.

* You can now supply your own custom configuration options via `config.conf` and `secrets.conf` . The experiment object gains a `config` and a `secrets` attribute, both of which are instances of a modified [configparser. ConfigParser](https://docs.python.org/3/library/configparser.html) and provided the same methods for accessing options.
    - Pay attention to the way that values are returned. `ConfigParser` objects don't guess the type of your values. Instead, they provide specialized methods. `get` returns *str*, `getint` returns *int*, `getfloat` returns *float*, and `getboolean` returns *boolean* values (which should be entered as "true"/"false" or "1"/"0" in `config.conf` ).
    - All of these methods take as first argument the section and as second argument the key (as demonstrated below).

Usage example of custom cofiguration:

``` ini
# config.conf
[my_section]
my_key = my_value
my_bool = true
```

``` python
# script.py
from alfred3 import Experiment, page, element

class Welcome(page.Page):

    def on_showing(self):
        my_value = self.experiment.config.get("my_section", "my_value")

        text = element.TextElement(my_value)
        self.append(text)

def generate_experiment(self, config=None):
    exp = Experiment(config=config)

    welcome = Welcome(title="Welcome page")
    
    if exp.config.getboolean("my_section", "my_bool"):
        exp.append(welcome)
    
    return exp
```

#### Enhanced logging

* All instances and children of `Experiment` , `element.Element` , `page.Page` , and `section.Section` gain a `log` attribute.
* The `log` attribute is basically a wrapper around a `logging.Logger` . It behaves like a normal logger in many ways, offering the usual methods `debug` , `info` , `warning` , `error` , `critical` , `exception` , `log` , and `setLevel` .
* If you want to access the logger object directly to apply more detailed configuration, you can do so via `log.queue_logger` .

See [logging documentation](https://docs.python.org/3/howto/logging.html#logging-levels) for more information on the levels and configuration.

Usage:

``` python
from alfred3 import Experiment, page

class Welcome(page.Page):
    def on_showing(self):
        self.log.info("This message will be logged on showing of the page")

def generate_experiment(self, config=None):
    exp = Experiment(config=config)

    exp.log.info("This message will be logged after initialization of the experiment.")

    welcome = Welcome(title="Welcome page")
    
    # Sets the log level to 'WARNING'
    # The message logged above in the 'on_showing' definition will therefore
    # not be logged, as it is of level 'info'
    welcome.log.setLevel("WARNING") 

    exp.append(welcome)
```

#### Minor changes

* You can now define an encryption key either in `secrets.conf` or in an environment variable named `ALFRED_ENCRYPTION_KEY` .

### Removed

#### Removed qt-webkit support

We removed the option to run alfred experiments via qt-webkit. This was a rarely used feature and introduced a dependency on PySide2, which caused issues with  deployment via mortimer and mod_wsgi. Specifically, the following option in config.conf is no longer available:

We removed the option to run alfred experiments via qt-webkit. This was a rarely used feature and introduced a dependency on PySide2, which caused issues with  deployment via mortimer and mod_wsgi. Specifically, the following option in config.conf no longer has any effect:

``` ini
[experiment]
type = qt-wk
```

Instead, you can turn to the new option for running experiments in Google Chrome's fullscren (aka "kiosk") mode (see above).

## alfred3 v1.1.5 (Released 2020-05-13)

### Fixed

* Fixed a bug in the parsing of the auth_source parameter in `config.conf`

## alfred3 v1.1.4 (Released 2020-05-05)

### Announcement: Released to PyPi under the new name **alfred3**

* We are proud to announce that alfred is now available on PyPi. Because there already exists a package named "alfred", we decided to change the name to "alfred3" in celebration of the recent port to Python 3.

* Alfred3 can now be installed via pip:

``` 
pip install alfred3
```

* When alfred is installed via pip, you must change all imports in your `script.py` and `run.py` to the new name.

### Changed

* Changed name to alfred3 (see above).

* From now on, we will generally be using the changelog format recommended by [Keep a Changelog](https://keepachangelog.com/en/)
    - In the course of this change, we changed the name of the former `NEWS.md` to `CHANGELOG.md` .

## alfred v1.0.7

### Security improvements

* We further increased data protection and data security through an improved handling of access to the alfred database from inside web experiments deployed via  mortimer.
* Updated handling of local experiments: You can now specify an optional `auth_source` parameter in the `mongo_saving_agent` section in `config.conf` . The parameter will be passed to the `authSource` parameter of `pymongo.MongoClient` in the initialisation of the saving agent. This allows you to use database accounts that user other databases than "admin" for authentication, which offers greater security.

### Smaller changes

* Disabled the logging of debug messages for the `Page.on_showing()` method. This led to overcrowded logs.

## alfred v1.0.6

### Encryption

* In your script.py, you can now use symmetric encryption to encrypt your data. The encryption is performed with an instance of `cryptography.fernet.Fernet` , using a safe, user-specific unique key generated by mortimer (**v0.4.4+**). 
    - **Encryption**: Encrypt data of types `str` , `int` , and `float` via `alfred.Experiment.encrypt()` . The method will return an encrypted version of your data, converted to string.
    - **Decryption**: Decrypt data of types `str` or `bytes` via `alfred.Experiment.decrypt()` . The method will return a decrypted version of your data, converted to string.
* **NOTE** that the saving agent will automatically save all data collected by elements (after the `on_hiding()` method is executed). You will need to encrypt data **before** they are saved in order to secure your data in the database.
* For offline testing, the Fernet instance will be initialized with the key `OnLhaIRmTULrMCkimb0CrBASBc293EYCfdNuUvIohV8=` . **IMPORTANT**: This key is public. Encrypted data in local (e.g., offline) experiments is not safe. This functionality is provided exclusively for testing your experiment before uploading to mortimer and running.

### Smaller changes and Bugfixes

* Pages now have a getter method for their experiment, i.e. you can access the experiment via `Page.experiment` , if the page has been added to an experiment instance at the time the method is called.
* Fixed the display of experimenter messages (e.g. a message that informs the participant about a minimum display time, if he or she tries to move to the next page too early)

## alfred v1.0.5

### Bugfixes

* fixed #37 

### Minor changes

* rename `PageController.change_to_finished_section` : This was a missed function call from the old naming scheme. Generally, it will not affect the user in most cases, but it still exists as a deprecated function, logging a warning now.

### Bugfixes

## alfred v1.0.4

### Bugfixes

* This includes a hotfix for an issue with ALfred v1.0.3.

### Minor changes

* Local saving agent now checks, whether the path given in config.conf is absolute. If not, the agent treats it as a relative path, relative to the experiment directory.
* Alfred now saves its the version number alongside each saved dataset, so that the used version can be identified.

## alfred v1.0.3

### Bugfixes

* This includes a hotfix for an issue with Alfred v1.0.2

## alfred v1.0.2

### Bugfixes

* Fixed a bug in `localserver.py` that caused trouble for videos implemented via `alfred.element.WebVideoElement` in Safari (wouldn't play at all) and Chrome (forward/backward wouldn't work)

### Other changes

* `alfred.element.WebVideoElement` :
    - New parameter `source` : A filepath or url that points to the video ( `str` ).
    - New parameter `sources_list` : A list of filepaths and/or urls that point to the video, use this if you want to include fallback options in different formats or from different sources ( `list` of `str` elements).
    - The parameters `mp4_path` , `mp4_url` , `ogg_path` , `ogg_url` , `web_m_path` , and `web_m_url` are replaced by `source` . They still work, but will now log a deprecation warning.
    - New parameter `muted=False` : If `True` , the video will play with muted sound by default.
    - The parameter `width` now defaults to `width=720` .
    - Disabled the right-click context menu for videos included via `alfred.element.WebVideoElement`
    - Disabled video download for videos implemented via `alfred.element.WebVideoElement` (was only possible in Chrome).
* `Page` gets a new parameter `run_on_showing` , which defaults to `run_on_showing='once'` . This means, by default a Page executes the `on_showing` method only when it is shown for the first time. This behavior can be altered by setting the new parameter to `run_on_showing='always'` . The latter can lead to duplicate elements on a page, if a subject goes backward inside an experiment, which will be unwanted behavior in most cases.

## alfred v1.0.1

### Bugfixes

* Fixed a bug that caused a mixup with filepaths for web experiments hosted with mortimer.

## alfred v1.0

### Breaking changes

#### Port to Python 3

* One of the most important changes for us is the port from Python 2.7 to Python 3, which will ensure ongoing support for the coming years.
* You can find key differences listed here: [https://docs.python.org/3.0/whatsnew/3.0.html](https://docs.python.org/3.0/whatsnew/3.0.html)
    - All strings in Python 3 are unicode by default. In Python 2.7, strings with umlauts like ä, ö or ü needed to be preceded by a u to turn them into unicode-strings: `u"Example strüng."` . This often lead to unnecessary errors and is not necessary anymore.
    - Printing works a little differently. You used to be able to print output to the console with a command like `print "this string"` . This syntax is now deprecated and will throw an error. From now on, you need to use the print statement like any normal function: `print("this string")` .

#### New class names

* `Page` replaces `WebCompositeQuestion`
* `Section` replaces `QuestionGroup`
* `SegmentedSection` replaces `SegmentedQG`
* `HeadOpenSection` repladces `HeadOpenQG`
* These changes should clarify the functionality of the corresponding classes.

#### Switch from `lowerCamelCase` to `underscore_case`

* Throughout alfreds complete code base, we switched from `lowerCamelCase` to `underscore_case` .**ATTENTION: This affects almost every line of code!**
* This change reflects our effort to adhere to PEP 8 Styleguide ([PEP - click for more info](https://www.python.org/dev/peps/pep-0008/)). Some excerpts:
    - Class names should normally use the CapWords convention.
    - Function names should be lowercase, with words separated by underscores as necessary to improve readability.
    - Variable names follow the same convention as function names.
    - Method names and instance variables: Use the function naming rules: lowercase with words separated by underscores as necessary to improve readability.

#### New names for existing features

* `Page.on_showing()` replaces `WebCompositeQuestion.onShowingWidget()` (Alfred v0.2b5 name).
* `Page.append()` replaces `WebCompositeQuestion.addElement()` and `WebCompositeQuestion.addElements()` (Alfred v0.2b5 names).
* `Page.get_page_data()` is a new shortcut for `WebCompositeQuestion._experiment.dataManager.findExperimentDataByUid()` (Alfred v0.2b5 name), a method for accessing data from a previous page inside an `on_showing` hook.
* `Section.append()` replaces `QuestionGroup.appendItem()` and `QuestionGroup.appendItems()` (Alfred v0.2b5 names).
* `Experiment.append()` replaces `Experiment.questionController.appendItem()` and `Experiment.questionController.appendItems()` (Alfred v0.2b5 names).
* `Experiment.change_final_page()` is a new shortcut for `Experiment.pageController.appendItemToFinishQuestion()` (Alfred v0.2b5 name), a method for changing the final page of on exp.

#### Experiment metadata

* There is a new section `[metadata]` in `config.conf` , which includes the following information:
    - `title` : The experiment title (previously called experiment name)
    - `author` : The experiment author
    - `version` : The experiment version
    - `exp_id` : The experiment ID (**IMPORTANT:** This ID is used to identify your experiment data, if you set up a local alfred experiment to save data to the mortimer database. It is not used, if you deploy your experiment as a web experiment via mortimer.)
* `alfred.Experiment` no longer takes the arguments `expType` , `expName` and `expVersion` . Instead, these metadata are now defined in the `config.conf` , section `[metadata]` .
* To process metadata in mortimer, the following changes need to be implemented in `script.py` :
    - `def generate_experiment(config=None)` (the function gets a new parameter `config` , which defaults to `None` )
    - `exp = Experiment(config=config)` (the experiment should be initialized with the parameter `config` , defaulting to `config` , which gets handed down from the `generate_experiment` function.)

#### File import

* Importing a file from the project directory now **always** needs to take place within the `generate_experiment()` function. This is necessary for compatibility with the newest version of mortimer. This way, we can handle multiple resources directories.

### New Features

#### Define navigation button text in `config.conf`

* `config.conf` gets a new section `[navigation]` that lets you define `forward` , `backward` , and `finish` button texts.

#### New recommended `script.py` style

* Removed the need to define a script class ( `class Script(object)` ), saving one layer of indentation
* Removed the need to end a script with `generate_experiment = Script().generate_experiment`
* Removed the need to define `expName` and `expVersion` inside script
* Recommended style: Define a new class for every page in your experiment. This has a couple of advantages:
    - No difference between defining static pages and dynamic pages anymore. This lowers the hurdle for creating dynamic experiments.
    - Separation of experiment structure and experiment content is enhanced, which should clarify the `script.py`
    - Code reuse is facilitated (Pages can be reused)

Example:

``` python
# -*- coding:utf-8 -*-
from alfred import Experiment
from alfred.page import Page
import alfred.element as elm
import alfred.section as sec

class HelloWorld(Page):
    def on_showing(self):
        hello_text = elm.TextEntryElement('Please enter some text.')
        self.append(hello_text)

def generate_experiment(self, config):
    exp = Experiment(config=config)

    hello_world = HelloWorld(title='Hello, world!')

    main = sec.Section()
    main.append(hello_world)

    exp.append(main)
    return exp
```

#### Increased security for local experiments

* We implemented a three-step process to access database login data. The first two options make it much safer to share your code, e.g.on the OSF, because you don't have to worry about accidentally sharing secrets anymore.
    - Provide login data in environment variables (new, recommended)
    - Provide encrypted login data in `config.conf` (new, recommended)
    - Provide raw login data in `config.conf` (**not recommended**, use only for testing)
* If your databse is correctly equipped with a valid commercial SSL certificate, you can now set the option `use_ssl = true` in the section `[mongo_saving_agent]` of your `config.conf` to enable a secure connection via SSL. You can also use self-signed SSL certificates, if you set the option `ca_file_path` to the file path of your Certificate Authority (CA) public key file (often a .pem file).

#### `Page.values`

* `Page.values` is a dictionary that serves as a container for pages. You can use it for example to create pages using loops and if-statements. More on how to use it can soon be found in the wiki. It is a special dictionary that allows for element access (reading and writing) via dot-notation.

Example:

``` python
# (imports)

class Welcome(Page):
    def on_showing(self):
        text01 = TextElement(self.values.text01, name='text01')
        self.append(text01)

def generate_experiment(self, config=None):
    exp = Experiment(config=config)

    page = Welcome(title='page01', uid='page01')
    page.values.text01 = 'text01'

    exp.append(page)
    return exp

```

### Deprecated

| Deprecated function (alfred v0.2b5 name)  | Replaced by |
| ------------- | ------------- | 
| `WebCompositeQuestion.onShowingWidget()` | `Page.on_showing()` |
| `WebCompositeQuestion.onHidingWidget()` | `Page.on_hiding()` |
| `WebCompositeQuestion.addElement()` | `Page.append()` |
| `WebCompositeQuestion.addElements()` | `Page.append()` |
| `QuestionGroup.appendItem()` | `Section.append()` |
| `QuestionGroup.appendItems()` | `Section.append()` |
| `Experiment.questionController.appendItem()` | `Experiment.append()` |
| `Experiment.questionController.appendItems()` | `Experiment.append()` |

### Bug fixes and other changes

* **Improved handling of browser commands.** In web experiments, subjects used to be able to cause trouble by using the browser controls (forward, backward, refresh) instead of the experiment controls at the bottom of the page to move through an experiment. In some cases, this could render the subject's data unusable. Now, when a subject uses the browser controls, Alfred will always return the current state of the experiment. This way, no more data should be lost.
* **Fixed a saving agent bug.** When quickly moving through an experiment, the saving agent sometimes didn't complete it's tasks correctly and basically crashed. This does not happen anymore.

### Removed features

* **No more pure QT experiments.** We completely removed pure QT experiments from the framework. Those have recently seen very little use and have some drawbacks compared to web experiments and qt-webkit (qt-wk) experiments.<|MERGE_RESOLUTION|>--- conflicted
+++ resolved
@@ -12,11 +12,7 @@
 With this version, alfred3 gains some powerful new features. This is the overview:
 
 * The `UnlinkedDataPage` can be used to safely collect data that cannot be linked to any specific experiment session.
-<<<<<<< HEAD
 * Alfred3 now automatically generates a comprehensive, machine-readable codebook that describes your data set.
-=======
-* Alfred3 now automatically generates a comprehensive raw codebook that describes your data set.
->>>>>>> 88399378
 * Alfred3 now offers functionality for transforming locally collected data from .json to .csv format (both automatically at the end of each session, and manually via a command line interface).
 * New hooks for pages and sections make it easier to tidily organize experiment code.
 
